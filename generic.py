#!/usr/bin/env python
# -*- coding: utf-8 -*-
#
# Generic classes, methods, functions used for more than one reanalysis.
#
#
# (C) Copyright Stephan Gruber (2017)
#
#     This program is free software: you can redistribute it and/or modify
#     it under the terms of the GNU General Public License as published by
#     the Free Software Foundation, either version 3 of the License, or
#     (at your option) any later version.
#
#     This program is distributed in the hope that it will be useful,
#     but WITHOUT ANY WARRANTY; without even the implied warranty of
#     MERCHANTABILITY or FITNESS FOR A PARTICULAR PURPOSE.  See the
#     GNU General Public License for more details.
#
#     You should have received a copy of the GNU General Public License
#     along with this program.  If not, see <http://www.gnu.org/licenses/>.
#
#===============================================================================
from __future__  import print_function

from datetime    import datetime, timedelta
from os          import mkdir, path, makedirs
from fnmatch     import filter as fnmatch_filter

import pandas  as pd
import netCDF4 as nc
import numpy as np
import glob
import os
import re

# handle python 3 string types
try:
    basestring
except NameError:
    basestring = str

try:
    import ESMF

    # Check ESMF version.  7.0.1 behaves differently than 7.1.0r
    ESMFv = int(re.sub("[^0-9]", "", ESMF.__version__))
    ESMFnew = ESMFv > 701
except ImportError:
    print("*** ESMF not imported, interpolation not possible. ***")
    pass


class ParameterIO(object):
    """
    Reads generic parameter files and makes values available as dictionary.

    # read file
    par = ParameterIO('examples/par/examples.globsim_download')

    # access first reanalysis variable
    par.variables[0]

    # access data_directory
    par.data_directory

    # access north end of bounding box
    par.bbN
    """

    def __init__(self, pfile):
        """
        Instantiate a new object and set conventions.
        """
        self.fmt_date = "%Y/%m/%d"
        self.pfile    = pfile
        self.comment  = "#"
        self.assign   = "="
        self.file_read()

    def __getitem__(self, item):
        attr = getattr(self, item)
        return(attr)

    def file_read(self):
        """
        Read parameter file into a list of strings (each line is one entry) and
        parse content into a dictionary.
        """
        # read file
        with open(self.pfile, "r") as myfile:
            inpts_str = myfile.readlines()

        # parse content
        for line in inpts_str:
            d = self.line2dict(line)
            if d is not None:
                self.__dict__[list(d.keys())[0]] = list(d.values())[0]

    def __is_only_comment(self, lin):
        # checks whether line contains nothing but comment
        for c in lin:
            if c != " ":
                if c == self.comment:
                    return True
                else:
                    return False

    def __string2datetime(self, valu):
        # checks if value is a date string. If true, a datetime object is
        # returned. If false, value is returned unchanged.
        if not isinstance(valu, basestring):
            return valu

        # see if time conversion is possible
        try:
            valu = datetime.strptime(valu, self.fmt_date)
        except ValueError:
            pass
        return valu

    def __string2logical(self, valu):
        # checks if value is a true / false. If true, a logical object is
        # returned. If false, value is returned unchanged.
        if not isinstance(valu, basestring):
            return valu

        # see if time conversion is possible
        if valu.lower() == "false":
            valu = False
        if valu.lower() == "true":
            valu = True
        return valu

    def __string2datetime_list(self, dates):
        # convert list of date strings to datetime
        return [self.__string2datetime(date) for date in dates]

    def line2dict(self, lin):
        """
        Converts one line of a parameter file into a dictionary. Comments
        are recognised and ignored, float vectors are preserved, datetime
        converted from string.
        """
        # Check if this is valid
        if self.__is_only_comment(lin):
            return None

        # Remove possible trailing comment form line
        lin = lin.split(self.comment)[0]

        # Discard lines without value assignment
        if len(lin.split(self.assign)) != 2:
            return None

        # Extract name and value, strip of leading/trailling blanks
        name = lin.split(self.assign)[0].strip()
        valu = lin.split(self.assign)[1].strip()

        # Make a vector is commas are found
        if valu.find(",") > 0:
            # Convert to float or list of float if numeric
            try:
                valu = list(map(float, valu.split(",")))
            except ValueError:
                valu = list(valu.split(","))
                valu = [v.strip() for v in valu]
        else:
            try:
                valu = float(valu)
            except ValueError:
                pass

        # Convert to datetime if it is datetime
        valu = self.__string2datetime(valu)

        # Convert to logical if logical
        valu = self.__string2logical(valu)

        # Make dictionary and return
        return {name: valu}

<<<<<<< HEAD

class GenericDownload(object):
    """
    Generic functionality for download classes
    """

    def __init__(self, pfile):
        # read parameter file
        self.pfile = pfile
        self.par = par = ParameterIO(self.pfile)

        self._set_elevation(par)
        self._set_area(par)
        self._check_area(par)

        self.variables = par.variables

    def _check_area(self, par):
        if (par.bbN < par.bbS) or (par.bbE < par.bbW):
            raise ValueError("Bounding box is invalid: {}".format(self.area))

        if (np.abs(par.bbN - par.bbS) < 1.5) or (np.abs(par.bbE - par.bbW) < 1.5):
            raise ValueError("Download area is too small to conduct interpolation.")

    def _set_area(self, par):
        self.area  = {'north': par.bbN,
                      'south': par.bbS,
                      'west' : par.bbW,
                      'east' : par.bbE}

    def _set_elevation(self, par):
        self.elevation = {'min' : par.ele_min,
                          'max' : par.ele_max}

    def _set_data_directory(self, name):
        self.directory = path.join(self.par.project_directory, name)
        if not path.isdir(self.directory):
            makedirs(self.directory)


class GenericInterpolate:

    def __init__(self, ifile):
        # read parameter file
        self.ifile = ifile
        self.par = par = ParameterIO(self.ifile)
        self.dir_out = self.make_output_directory(par)
        self.variables = par.variables
        self.list_name = par.station_list.split(path.extsep)[0]
        self.stations_csv = path.join(par.project_directory,
                                      'par', par.station_list)

        # read station points
        self.stations = StationListRead(self.stations_csv)

        # time bounds, add one day to par.end to include entire last day
        self.date  = {'beg' : par.beg,
                      'end' : par.end + timedelta(days=1)}

        # chunk size: how many time steps to interpolate at the same time?
        # A small chunk size keeps memory usage down but is slow.
        self.cs  = int(par.chunk_size)

    def TranslateCF2short(self, dpar):
        """
        Map CF Standard Names into short codes used in netCDF files.
        """
        varlist = []
        for var in self.variables:
            varlist.append(dpar.get(var))
        # drop none
        varlist = [item for item in varlist if item is not None]
        # flatten
        varlist = [item for sublist in varlist for item in sublist]
        return(varlist)

    def interp2D(self, ncfile_in, ncf_in, points, tmask_chunk,
                        variables=None, date=None):
        """
        Bilinear interpolation from fields on regular grid (latitude, longitude)
        to individual point stations (latitude, longitude). This works for
        surface and for pressure level files

        Args:
            ncfile_in: Full path to an Era-Interim derived netCDF file. This can
                       contain wildcards to point to multiple files if temporal
                       chunking was used.

            ncf_in: A netCDF4.MFDataset derived from reading in Era-Interim
                    multiple files (def ERA2station())

            points: A dictionary of locations. See method StationListRead in
                    generic.py for more details.

            tmask_chunk:

            variables:  List of variable(s) to interpolate such as
                        ['r', 't', 'u','v', 't2m', 'u10', 'v10', 'ssrd', 'strd', 'tp'].
                        Defaults to using all variables available.

            date: Directory to specify begin and end time for the derived time
                  series. Defaluts to using all times available in ncfile_in.

        Example:
            from datetime import datetime
            date  = {'beg' : datetime(2008, 1, 1),
                      'end' : datetime(2008,12,31)}
            variables  = ['t','u', 'v']
            stations = StationListRead("points.csv")
            ERA2station('era_sa.nc', 'era_sa_inter.nc', stations,
                        variables=variables, date=date)
        """

        # is it a file with pressure levels?
        pl = 'level' in ncf_in.dimensions.keys()

        # get spatial dimensions
        if pl: # only for pressure level files
            lev  = ncf_in.variables['level'][:]
            nlev = len(lev)

        # test if time steps to interpolate remain
        nt = sum(tmask_chunk)
        if nt == 0:
            raise ValueError('No time steps from netCDF file selected.')

        # get variables
        varlist = [str_encode(x) for x in ncf_in.variables.keys()]
        self.remove_select_variables(varlist, pl)

        # list variables that should be interpolated
        if variables is None:
            variables = varlist
        # test is variables given are available in file
        if (set(variables) < set(varlist) == 0):
            raise ValueError('One or more variables not in netCDF file.')

        sgrid = self.create_source_grid(ncfile_in)

        # create source field on source grid
        if pl:  # only for pressure level files
            sfield = ESMF.Field(sgrid, name='sgrid',
                                staggerloc=ESMF.StaggerLoc.CENTER,
                                ndbounds=[len(variables), nt, nlev])
        else: # 2D files
            sfield = ESMF.Field(sgrid, name='sgrid',
                                staggerloc=ESMF.StaggerLoc.CENTER,
                                ndbounds=[len(variables), nt])

        self.nc_data_to_source_field(variables, sfield, ncf_in, tmask_chunk, pl)

        locstream = self.create_loc_stream()

        # create destination field
        if pl: # only for pressure level files
            dfield = ESMF.Field(locstream, name='dfield',
                                ndbounds=[len(variables), nt, nlev])
        else:
            dfield = ESMF.Field(locstream, name='dfield',
                                ndbounds=[len(variables), nt])

        dfield = self.regrid(sfield, dfield)

        return dfield, variables

    def make_output_directory(self, par):
        """make directory to hold outputs"""

        dirIntp = path.join(par.project_directory, 'interpolated')

        if not (path.isdir(dirIntp)):
            makedirs(dirIntp)

        return dirIntp

    def create_source_grid(self, ncfile_in):
        # Create source grid from a SCRIP formatted file. As ESMF needs one
        # file rather than an MFDataset, give first file in directory.
        flist = np.sort(fnmatch_filter(os.listdir(self.dir_inp), path.basename(ncfile_in)))
        ncsingle = path.join(self.dir_inp, flist[0])
        sgrid = ESMF.Grid(filename=ncsingle, filetype=ESMF.FileFormat.GRIDSPEC)

        return sgrid

    def create_loc_stream(self):
        # CANNOT have third dimension!!!
        locstream = ESMF.LocStream(len(self.stations),
                                   coord_sys=ESMF.CoordSys.SPH_DEG)
        locstream["ESMF:Lon"] = list(self.stations['longitude_dd'])
        locstream["ESMF:Lat"] = list(self.stations['latitude_dd'])

        return locstream

    @staticmethod
    def regrid(sfield, dfield):
    # regridding function, consider ESMF.UnmappedAction.ERROR
        regrid2D = ESMF.Regrid(sfield, dfield,
                                regrid_method=ESMF.RegridMethod.BILINEAR,
                                unmapped_action=ESMF.UnmappedAction.IGNORE,
                                dst_mask_values=None)

        # regrid operation, create destination field (variables, times, points)
        dfield = regrid2D(sfield, dfield)
        sfield.destroy()  # free memory

        return dfield

    @staticmethod
    def nc_data_to_source_field(variables, sfield, ncf_in, tmask_chunk, pl):
        # assign data from ncdf: (variable, time, latitude, longitude)
        for n, var in enumerate(variables):

            if pl:  # only for pressure level files
                if ESMFnew:
                    sfield.data[:,:,n,:,:] = ncf_in.variables[var][tmask_chunk,:,:,:].transpose((3, 2, 0, 1))
                else:
                    sfield.data[n,:,:,:,:] = ncf_in.variables[var][tmask_chunk,:,:,:].transpose((0, 1, 3, 2))

            else:
                if ESMFnew:
                    sfield.data[:,:,n,:] = ncf_in.variables[var][tmask_chunk,:,:].transpose((2, 1, 0))
                else:
                    sfield.data[n,:,:,:] = ncf_in.variables[var][tmask_chunk,:,:].transpose((0, 2, 1))

    @staticmethod
    def remove_select_variables(varlist, pl):
        varlist.remove('time')
        varlist.remove('latitude')
        varlist.remove('longitude')
        if pl: # only for pressure level files
            varlist.remove('level')


class GenericScale:

    def __init__(self, sfile):
        # read parameter file
        self.sfile = sfile
        self.par = par = ParameterIO(self.sfile)
        self.intpdir = path.join(par.project_directory, 'interpolated')
        self.scdir = self.makeOutDir(par)
        self.list_name = par.station_list.split(path.extsep)[0]

        # get the station file
        self.stations_csv = path.join(par.project_directory,
                                      'par', par.station_list)
        # read station points
        self.stations = StationListRead(self.stations_csv)

        # read kernels
        self.kernels = par.kernels
        if not isinstance(self.kernels, list):
            self.kernels = [self.kernels]

    def getOutNCF(self, par, src, scaleDir='scale'):
        """make out file name"""

        timestep = str(par.time_step) + 'h'
        src = '_'.join(['scaled', src, timestep])
        src = src + '.nc'
        fname = path.join(self.scdir, src)

        return fname

    def makeOutDir(self, par):
        """make directory to hold outputs"""

        dirSC = path.join(par.project_directory, 'scaled')

        if not (path.isdir(dirSC)):
            makedirs(dirSC)

        return dirSC


def variables_skip(variable_name):
    """
    Which variable names to use? Drop the ones that are dimensions.
    """
    skip = 0
    dims = ('time', 'level', 'latitude', 'longitude', 'station', 'height')
    if variable_name in dims:
        skip = 1
    return skip


def StationListRead(sfile):
    """
=======

def variables_skip(variable_name):
        '''
        Which variable names to use? Drop the ones that are dimensions.
        '''
        skip = 0
        dims = ('time', 'level', 'latitude', 'longitude', 'station', 'height')
        if variable_name in dims:
            skip = 1
        return skip

def StationListRead(sfile):
    '''
>>>>>>> 2ce746b8
    Reads ASCII station list and returns a pandas dataframe.

    # read station list
    stations = StationListRead('examples/par/examples_list1.globsim_interpolate')
    print(stations['station_number'])
    """
    # read file
    raw = pd.read_csv(sfile)
    raw = raw.rename(columns=lambda x: x.strip())
    return(raw)


def ScaledFileOpen(ncfile_out, nc_interpol, times_out, t_unit, station_names=None):
<<<<<<< HEAD
    """
    Open netCDF file for scaled results (same for all reanalyses) or create it
    if it does not exist. Returns the file object so that kernel functions can
    successively write variables to it.

    """

    try:
        # read file if it exists
        rootgrp = nc.Dataset(ncfile_out, 'a')

        # TODO: make sure the times and stations match if file exists

    except Exception:
        # make netCDF outfile, variables are written in kernels
        rootgrp = nc.Dataset(ncfile_out, 'w', format='NETCDF4')
        rootgrp.Conventions = 'CF-1.6'
        rootgrp.source      = 'Reanalysis data interpolated and scaled to stations'
        rootgrp.featureType = "timeSeries"

        name = ncfile_out[-9:-3]

        # dimensions
        station = rootgrp.createDimension('station',
                     len(nc_interpol.variables['station'][:]))
        time    = rootgrp.createDimension('time', len(times_out))

        # base variables
        time           = rootgrp.createVariable('time', 'i8', ('time'))
        time.long_name = 'time'
        time.axis      = 'T'

        time.units = t_unit
        time.calendar  = 'gregorian'

        station             = rootgrp.createVariable('station', 'i4', ('station'))
        station.long_name   = 'station index for time series data'
        station.units       = ''
        station.standard_name = 'platform_id'

        latitude            = rootgrp.createVariable('latitude', 'f4', ('station'))
        latitude.standard_name  = 'latitude'
        latitude.units      = 'degrees_N'
        latitude.long_name  = 'WGS84 latitude'
        latitude.axis       = 'Y'

        longitude           = rootgrp.createVariable('longitude', 'f4', ('station'))
        longitude.standard_name = 'longitude'
        longitude.long_name = 'WGS84 longitude'
        longitude.units     = 'degrees_E'
        longitude.axis      = 'X'

        height           = rootgrp.createVariable('height', 'f4', ('station'))
        height.standard_name = 'height_above_reference_ellipsoid'
        height.long_name = 'height_above_reference_ellipsoid'
        height.units     = 'm'
        height.axis      = 'Z'
        height.positive  = 'up'

        crs           = rootgrp.createVariable('crs', 'i4')
        crs.long_name = 'coordinate system'
        crs.grid_mapping_name = 'latitude_longitude'
        crs.longitude_of_prime_meridian = 0.0
        crs.semi_major_axis = 6378137
        crs.inverse_flattening = 298.2572236
        crs.wkt = 'GEOGCS["WGS 84",DATUM["WGS_1984",SPHEROID["WGS 84",6378137,298.257223563,AUTHORITY["EPSG","7030"]],AUTHORITY["EPSG","6326"]],PRIMEM["Greenwich",0,AUTHORITY["EPSG","8901"]],UNIT["degree",0.01745329251994328,AUTHORITY["EPSG","9122"]],AUTHORITY["EPSG","4326"]]'

        # assign base variables
        time[:]      = times_out
        station[:]   = nc_interpol.variables['station'][:]
        latitude[:]  = nc_interpol.variables['latitude'][:]
        longitude[:] = nc_interpol.variables['longitude'][:]
        height[:]    = nc_interpol.variables['height'][:]

        # add station names to netcdf
        if station_names is not None:
            # first convert to character array
            names_out = nc.stringtochar(np.array(station_names, 'S32'))

            # create space in the netcdf
            nchar        = rootgrp.createDimension('name_strlen', 32)
            st           = rootgrp.createVariable('station_name', "S1", ('station', 'name_strlen'))
            st.standard_name = 'platform_name'
            st.units     = ''

            # add data
            st[:] = names_out
=======
    '''
    Create netCDF file for scaled results (same for all reanalyses)
    Returns the file object so that kernel functions can
    successively write variables to it.

    '''

    if path.isfile(ncfile_out):  # raise exception if file exists
        raise FileExistsError("File already exists: {}".format(ncfile_out))


    # make netCDF outfile, variables are written in kernels
    rootgrp = nc.Dataset(ncfile_out, 'w', format='NETCDF4')
    rootgrp.Conventions = 'CF-1.6'
    rootgrp.source      = 'Reanalysis data interpolated and scaled to stations'
    rootgrp.featureType = "timeSeries"

    name = ncfile_out[-9:-3]

    # dimensions
    station = rootgrp.createDimension('station',
                    len(nc_interpol.variables['station'][:]))
    time    = rootgrp.createDimension('time', len(times_out))

    # base variables
    time           = rootgrp.createVariable('time', 'i8',('time'))
    time.long_name = 'time'
    time.axis      = 'T'

    time.units = t_unit
    time.calendar  = 'gregorian'

    station             = rootgrp.createVariable('station', 'i4',('station'))
    station.long_name   = 'station index for time series data'
    station.units       = ''
    station.standard_name = 'platform_id'

    latitude            = rootgrp.createVariable('latitude', 'f4',('station'))
    latitude.standard_name  = 'latitude'
    latitude.units      = 'degrees_N'
    latitude.long_name  = 'WGS84 latitude'
    latitude.axis       = 'Y'

    longitude           = rootgrp.createVariable('longitude','f4',('station'))
    longitude.standard_name = 'longitude'
    longitude.long_name = 'WGS84 longitude'
    longitude.units     = 'degrees_E'
    longitude.axis      = 'X'

    height           = rootgrp.createVariable('height','f4',('station'))
    height.standard_name = 'height_above_reference_ellipsoid'
    height.long_name = 'height_above_reference_ellipsoid'
    height.units     = 'm'
    height.axis      = 'Z'
    height.positive  = 'up'

    crs           = rootgrp.createVariable('crs','i4')
    crs.long_name = 'coordinate system'
    crs.grid_mapping_name = 'latitude_longitude'
    crs.longitude_of_prime_meridian = 0.0
    crs.semi_major_axis = 6378137
    crs.inverse_flattening = 298.2572236
    crs.wkt = 'GEOGCS["WGS 84",DATUM["WGS_1984",SPHEROID["WGS 84",6378137,298.257223563,AUTHORITY["EPSG","7030"]],AUTHORITY["EPSG","6326"]],PRIMEM["Greenwich",0,AUTHORITY["EPSG","8901"]],UNIT["degree",0.01745329251994328,AUTHORITY["EPSG","9122"]],AUTHORITY["EPSG","4326"]]'

    # assign base variables
    time[:]      = times_out
    station[:]   = nc_interpol.variables['station'][:]
    latitude[:]  = nc_interpol.variables['latitude'][:]
    longitude[:] = nc_interpol.variables['longitude'][:]
    height[:]    = nc_interpol.variables['height'][:]

    # add station names to netcdf
    if station_names is not None:
        # first convert to character array
        names_out = nc.stringtochar(np.array(station_names, 'S32'))

        # create space in the netcdf
        nchar        = rootgrp.createDimension('name_strlen', 32)
        st           = rootgrp.createVariable('station_name', "S1", ('station', 'name_strlen'))
        st.standard_name = 'platform_name'
        st.units     = ''

        # add data
        st[:] = names_out
>>>>>>> 2ce746b8

    return rootgrp


def convert_cummulative(data):
    """
    Convert values that are serially cummulative, such as precipitation or
    radiation, into a cummulative series from start to finish that can be
    interpolated on for sacling.
    data: 1-dimensional time series
    """
    # get increment per time step
    diff = np.diff(data)
    diff = np.concatenate(([data[0]], diff))

    # where new forecast starts, the increment will be smaller than 0
    # and the actual value is used
    mask = diff < 0
    diff[mask] = data[mask]

<<<<<<< HEAD
    # get full cummulative sum
=======
    #get full cummulative sum
>>>>>>> 2ce746b8
    return np.cumsum(diff, dtype=np.float64)


def cummulative2total(data, time):
    """
    Convert values that are serially cummulative, such as precipitation or
    radiation, into a cummulative series from start to finish that can be
    interpolated on for sacling.
    data: 1-dimensional time series
    """
    # get increment per time step
    diff = np.diff(data)
    diff = np.concatenate(([data[0]], diff))

    # where new forecast starts, the increment will be smaller than 0
    # and the actual value is used

<<<<<<< HEAD
    mask = [timei.hour in [3, 15] for timei in time]
=======
    mask = [timei.hour in [3,15] for timei in time]
>>>>>>> 2ce746b8
    diff[mask] = data[mask]

    mask = diff < 0
    diff[mask] = 0

    return diff

<<<<<<< HEAD

def get_begin_date(par, data_folder, match_strings):
    """ Get the date to begin downloading when some files already exist

    Parameters
    ----------
    par : ParameterIO object
    data_folder : str
        name of subdirectory containing data files. Examples: merra2, era5
    match_strings : list
        list of glob-style strings to check. Examples ["merra_pl*", "merra_sa*","merra_sf*"]

    Returns
    -------
    datetime
        datetime object corresponding to the desired begin date (replaces par['beg'])

    This makes an inventory of all the files that have been downloaded so far and
    returns the next date to begin downloading.  If all match_strings are downloaded up to the same
    day, then the following day is returned. Otherwise, the
    """
    directory = par['project_directory']
    print("Searching for existing files in directory")

    if not all([len(glob.glob(os.path.join(directory, data_folder, s))) > 0 for s in match_strings]):
        print("No existing files found. Starting download from {}".format(par['beg'].strftime("%Y-%m-%d")))
        return par['beg']

    datasets = [nc.MFDataset(os.path.join(directory, data_folder, s)) for s in match_strings]
    dates = [nc.num2date(x['time'][:], x['time'].units, x['time'].calendar) for x in datasets]

    latest = [max(d) for d in dates]
    latest = [dt.replace(hour=0, minute=0, second=0, microsecond=0) for dt in latest]
    latest_complete = min(latest)

    begin_date = latest_complete + timedelta(days=1)

    print("Found some files in directory. Beginning download on {}".format(begin_date.strftime("%Y-%m-%d"))    )
    return(begin_date)


def series_interpolate(time_out, time_in, value_in, cum=False):
    """
=======

def series_interpolate(time_out, time_in, value_in, cum=False):
    '''
>>>>>>> 2ce746b8
    Interpolate single time series. Convenience function for usage in scaling
    kernels.
    time_out: Array of times [s] for which output is desired. Integer.
    time_in:  Array of times [s] for which value_in is given. Integer.
    value_in: Value time series. Must have same length as time_in.
    cum:      Is valiable serially cummulative like LWin? Default: False.
    """
    time_step_sec = time_out[1]-time_out[0]

    # convert to continuous cummulative, if values are serially cummulative
    if cum:
        value_in = convert_cummulative(value_in)

    # interpolate
    vi = np.interp(time_out, time_in, value_in)

    # convert from cummulative to normal time series if needed
    if cum:
        vi = np.diff(vi) / time_step_sec
        vi = np.float32(np.concatenate(([vi[0]], vi)))

    return vi
<<<<<<< HEAD

=======
>>>>>>> 2ce746b8

def globsimScaled2Pandas(ncdf_in, station_nr):
    """
    Read a scaled (or interpolated) globsim netCDF file and return all values
    for one station as a Pandas data frame.

    ncdf_in: full path to a globsim netCDF (by station)

    station_nr: station_number, as given in the stations .csv file to identify
                the station.

<<<<<<< HEAD
    """
=======
    '''
>>>>>>> 2ce746b8
    # open file
    ncf = nc.Dataset(ncdf_in, 'r')

    # station mask
    sm = ncf.variables['station'][:] == int(station_nr)
    # list variables
    varlist = [x.encode('UTF8') for x in ncf.variables.keys()]

    # get and convert time
    time = ncf.variables['time'][:]
    t_unit = ncf.variables['time'].units
    t_cal = ncf.variables['time'].calendar
    time = nc.num2date(time, units = t_unit, calendar = t_cal)

    # make data frame with time
<<<<<<< HEAD
    df = pd.DataFrame(data=time, columns=['time'])
=======
    df = pd.DataFrame(data=time,columns=['time'])
>>>>>>> 2ce746b8
    # add variables
    for var in varlist:
        if variables_skip(var):
            continue
        data = ncf.variables[var][:,sm]
<<<<<<< HEAD
        df = pd.concat([df, pd.DataFrame(data=data, columns=[var])], axis=1)
=======
        df = pd.concat([df,pd.DataFrame(data=data,columns=[var])],axis=1)
>>>>>>> 2ce746b8

    return df


<<<<<<< HEAD
=======

>>>>>>> 2ce746b8
def globsim2GEOtop(ncdf_globsim, txt_geotop):
    """
    Convert globsim scaled netCDF to GEOtop meteo file.
    """

    outfile = '/Users/stgruber/Supervision/MSc/Mary_Pascale_Laurentian/reanalysis/station/Meteo_0001.txt'

<<<<<<< HEAD
    # read time object
    time = self.rg.variables['time']
    date = self.rg.variables['time'][:]

    # read all other values
    columns = ['Date', 'AIRT_ERA_C_pl', 'AIRT_ERA_C_sur', 'PREC_ERA_mm_sur', 'RH_ERA_per_sur', 'SW_ERA_Wm2_sur', 'LW_ERA_Wm2_sur', 'WSPD_ERA_ms_sur', 'WDIR_ERA_deg_sur']
    metdata = np.zeros((len(date), len(columns)))
    metdata[:,0] = date
    for n, vn in enumerate(columns[1:]):
        metdata[:, n+1] = self.rg.variables[vn][:, 0]

    # make data frame
=======
    #read time object
    time = self.rg.variables['time']
    date = self.rg.variables['time'][:]

    #read all other values
    columns = ['Date','AIRT_ERA_C_pl','AIRT_ERA_C_sur','PREC_ERA_mm_sur','RH_ERA_per_sur','SW_ERA_Wm2_sur','LW_ERA_Wm2_sur','WSPD_ERA_ms_sur','WDIR_ERA_deg_sur']
    metdata = np.zeros((len(date),len(columns)))
    metdata[:,0] = date
    for n, vn in enumerate(columns[1:]):
        metdata[:,n+1] = self.rg.variables[vn][:, 0]

    #make data frame
>>>>>>> 2ce746b8
    data = pd.DataFrame(metdata, columns=columns)
    data[['Date']] = nc.num2date(date, time.units, calendar=time.calendar)

    # round
    decimals = pd.Series([2, 1, 1, 1, 1, 1, 1, 1], index=columns[1:])
    data.round(decimals)

    # export to file
    fmt_date = "%d/%m/%Y %H:%M"
    data.to_csv(outfile, date_format=fmt_date, index=False, float_format='%.2f')


def globsim2CLASS(ncdf_globsim, met_class, station_nr):
    """
    Convert globsim scaled netCDF to CLASS-CTEM .met file.

    ncdf_globsim: full path to a globsim scaled netCDF (by station)

    met_class: full path to the CLASS-CTEM met file to write.

    station_nr: station_number, as given in the stations .csv file to identify
                the station.

    The columns in CLASS-CTEM MET files are:
    1)  Hour
    2)  Minute
    3)  Day of year
    4)  Year YYYY
    5)  Shortwave Radiation (W/m2)
    6)  Longwave Radiation (W/m2)
    7)  Precip (mm/s)
    8)  Temp.(°C)
    9)  Specific Humidity (Kg/Kg)
    10) Wind Speed (m/s)
    11) Pressure (Pa)

    """

    # columns to export
    columns = ['time', 'SW_ERA_Wm2_sur', 'LW_ERA_Wm2_sur', 'PREC_ERA_mmsec_sur',
               'AIRT_ERA_C_sur', 'SH_ERA_kgkg_sur', 'WSPD_ERA_ms_sur',
               'AIRT_PRESS_Pa_pl']

    # output ASCII formatting
    formatters={"time": "  {:%H %M  %j  %Y}".format,
                "SW_ERA_Wm2_sur": "{:8.2f}".format,
                "LW_ERA_Wm2_sur": "{:8.2f}".format,
                "PREC_ERA_mmsec_sur": "{:13.4E}".format,
                "AIRT_ERA_C_sur": "{:8.2f}".format,
                "SH_ERA_kgkg_sur": "{:11.3E}".format,
                "WSPD_ERA_ms_sur": "{:7.2f}".format,
                "AIRT_PRESS_Pa_pl": "{:11.2f}".format}

    # get data
    df = globsimScaled2Pandas(ncdf_globsim, station_nr)

    # convery precipitation
<<<<<<< HEAD
    df["PREC_ERA_mmsec_sur"] = df["PREC_ERA_mm_sur"] / 1800.0
=======
    df["PREC_ERA_mmsec_sur"] = df["PREC_ERA_mm_sur"]/1800.
>>>>>>> 2ce746b8

    # write FORTRAN formatted ASCII file
    with open(met_class, 'w') as f:
        f.write(' ')
        f.write(df.to_string(columns = columns,
                formatters=formatters,
                header=False, index=False))
    f.close()
<<<<<<< HEAD
=======


def satvapp_kPa_fT(T):
    '''
    Saturation water vapour pressure [kPa] following the Tetens formula, Eq 4.2
    in Stull, Practical Meteorology.

    T: Temperature [C]
    '''
    e0 = 0.6113  # [kPa]
    b  = 17.2694 # fitting constant
    T1 = 273.15  # [K]
    T2 = 35.86   # [K]
    T += T1
    return e0 * np.exp((b*(T-T1))/(T-T2))


def vapp_kPa_fTd(Td):
    '''
    Water vapour pressure [hPa] derived from dewpoint temperature [C]. Taken
    from www.eol.ucar.edu/projects/ceop/dm/documents/refdata_report/eqns.html
    where it is attributed to (Bolton 1980)
    https://doi.org/10.1175/1520-0493(1980)108<1046:TCOEPT>2.0.CO;2

    Td: Dew point temperature [C]

    '''
    #(Bolton 1980)
    #https://doi.org/10.1175/1520-0493(1980)108<1046:TCOEPT>2.0.CO;2
    return 6.112 * np.exp((17.67 * Td)/(Td + 243.5))

    #https://www.weather.gov/media/epz/wxcalc/vaporPressure.pdf
    #return 6.112 * np.power(10,(7.5 * Td)/(237.3 + Td))

def spec_hum_kgkg(Td, Pr):
    '''
    Specific humidity [Kg/Kg]. Eq 4.7 in Stull, Practical Meteorology.
    Td: Dewpoint temperature [C]
    Pr:  Air pressure [Pa]
    '''
    E = 0.622 # density of vater vapour / density of dry air
    e  = vapp_kPa_fTd(Td) / 10
    P = Pr/1000. # from Pa to kPa
    spec_hum = E * e / (P - e * (1 - E))
    return spec_hum

def water_vap_pressure(RH,T):
    '''
    water vapour pressure [unit:1], Eq C9,C10 in Fiddes and Gruber (2014)
    RH: relative humidity (%)
    Tair: air temperature (kelvin)
    '''
    es0 = 6.11 # reference saturation vapour pressure at 0ºC
    T0 = 273.15 # Kelvin
    lv = 2.5 * 1000000 #latent heat of vaporization of water
    Rv = 461.5 # gas constant for water vapour
    es = es0 * np.exp((lv)/Rv * (1/T0 - 1/T))
    pv = (RH * es)/100
    return pv

def emissivity_clear_sky(RH,T):
    '''
    clear sky emissivity, Eq(1) in Fiddes and Gruber (2014)
    pv: water vapour pressure (1)
    T: air temperature (kelvin)
    '''
    pv = water_vap_pressure(RH, T)
    x1 = 0.43
    x2 = 5.7
    e_clear = 0.23 + x1*(pv/T)**(1/x2)
    return e_clear
>>>>>>> 2ce746b8


def str_encode(value, encoding = "UTF8"):
    """
    handles encoding to allow compatibility between python 2 and 3
    specifically with regards to netCDF variables.   Python 2 imports
    variable names as unicode, whereas python 3 imports them as str.
    """
    if type(value) == str:
        return(value)
    else:
        return(value.encode(encoding))

<<<<<<< HEAD
=======
def LW_downward(RH,T,N):
    '''
    incoming longware radiation [W/m2], Eq(14) in Fiddes and Gruber (2014)
    e_clear: clear sky emissivity
    N: cloud cover
    T: air temperature
    '''
    e_clear = emissivity_clear_sky(RH,T)
    p1 = 6
    p2 = 4
    e_as = 0.979
    con = 5.67 * 10**(-8) # J/s/m/K4 Stefan-Boltzmann constant
    lw = e_clear*(1-N**p1)+(e_as*(N**p2))*con*T**4
    return lw
>>>>>>> 2ce746b8

def create_globsim_directory(target_dir, name):
    """
    creates globsim directory
    """
    # create top-level
    TL = path.join(target_dir, name)
    mkdir(TL)

    # create subdirectories
    mkdir(path.join(TL, "eraint"))
    mkdir(path.join(TL, "Grib"))
    mkdir(path.join(TL, "jra55"))
    mkdir(path.join(TL, "merra2"))
    mkdir(path.join(TL, "par"))
    mkdir(path.join(TL, "scale"))
    mkdir(path.join(TL, "station"))
    mkdir(path.join(TL, "era5"))

    return(True)

<<<<<<< HEAD

=======
>>>>>>> 2ce746b8
def nc_to_clsmet(ncd, out_dir, src, start=None, end=None):
    """
    @args
    ncd: netcdf dataset
    src: data source ("ERAI","ERA5" "MERRA2", "JRA55")
    """
    # open netcdf if string provided
    if type(ncd) is str:
        n = nc.Dataset(ncd)

    # find number of stations
    nstn = len(n['station'][:])

    # get date / time columns
    time = nc.num2date(n['time'][:],
<<<<<<< HEAD
                       units=n['time'].units,
                       calendar=n['time'].calendar)
    time_step = (time[1] - time[0]).seconds # in second
=======
                        units=n['time'].units,
                        calendar=n['time'].calendar)
    time_step = (time[1]-time[0]).seconds # in second
>>>>>>> 2ce746b8


    HH =   [x.timetuple().tm_hour for x in time]
    MM =   [x.timetuple().tm_min  for x in time]
    DDD =  [x.timetuple().tm_yday for x in time]
    YYYY = [x.timetuple().tm_year for x in time]

    TIME = np.stack((HH, MM, DDD, YYYY))

    # get shortwave
    SW = "SW_{}_Wm2_sur".format(src)
    SW = n[SW][:]

    # get longwave
    LW = "LW_{}_Wm2_sur".format(src)
    LW = n[LW][:]

    # get precip
    PREC = "PREC_{}_mm_sur".format(src)
    PREC = n[PREC][:]
    PREC /= time_step # [mm/0.5h] to [mm/s]

    # get temp
    AIRT = "AIRT_{}_C_sur".format(src)
    AIRT = n[AIRT][:]

    # get specific humidity
    SH = "SH_{}_kgkg_sur".format(src)
    SH = n[SH][:]

    # get wind speed
    WSPD = "WSPD_{}_ms_sur".format(src)
    WSPD = n[WSPD][:]

    # get pressure
    PRESS = "PRESS_{}_Pa_pl".format(src)
    PRESS = n[PRESS][:]

    # get site names
    NAMES = nc.chartostring(n['station_name'][:])

    data = np.stack((SW, LW, PREC, AIRT, SH, WSPD, PRESS))

    # write output files
    for i in range(nstn):

        # massage data into the right shape
        out_array = data[:, :, i]
        out_array = np.concatenate((TIME, out_array), 0)
        out_array = np.transpose(out_array)

<<<<<<< HEAD
        # get station name
=======
        #get station name
>>>>>>> 2ce746b8
        st_name = NAMES[i]

        filename = "{}_{}_{}.MET".format(i, st_name, src)
        savepath = path.join(out_dir, filename)

        # create file
        np.savetxt(savepath, out_array,
<<<<<<< HEAD
                   fmt = [" %02u", "%02u", " %03u",
                          " %2u", "%8.2f", "%8.2f",
                          "%13.4E", "%8.2f", "%11.3E",
                          "%7.2f", "%11.2f" ])
=======
                fmt = [" %02u", "%02u", " %03u", " %2u", "%8.2f", "%8.2f",
                        "%13.4E", "%8.2f", "%11.3E", "%7.2f", "%11.2f" ])
>>>>>>> 2ce746b8


def nc_to_gtmet(ncd, out_dir, src, start=None, end=None):
    """
    @args
    ncd: netcdf dataset
    src: data source ("ERAI","ERA5" "MERRA2", "JRA55")
    """
    # open netcdf if string provided
    if type(ncd) is str:
        n = nc.Dataset(ncd)

    # find number of stations
    nstn = len(n['station'][:])

    # get date / time column
    time = nc.num2date(n['time'][:],
<<<<<<< HEAD
                       units=n['time'].units,
                       calendar=n['time'].calendar)
=======
                        units=n['time'].units,
                        calendar=n['time'].calendar)
>>>>>>> 2ce746b8

    time = [x.strftime('%d/%m/%Y %H:%M') for x in time]
    time = pd.DataFrame(time)

    # get precip
    PREC = "PREC_{}_mm_sur".format(src)
    PREC = n[PREC][:]

    # get wind velocity
    WSPD = "WSPD_{}_ms_sur".format(src)
    WSPD = n[WSPD][:]

    # get wind direction
    WDIR = "WDIR_{}_deg_sur".format(src)
    WDIR = n[WDIR][:]

    # get windx and windy

    # get RH
    RH = "RH_{}_per_sur".format(src)
    RH = n[RH][:]

    # get air temp
    AIRT = "AIRT_{}_C_sur".format(src)
    AIRT = n[AIRT][:]

    # get dew temp (missing?)

    # get air pressure
    PRESS = "PRESS_{}_Pa_pl".format(src)
    PRESS = n[PRESS][:]
    PRESS *= 1e-5      # convert to bar for geotop

    # get shortwave solar global (direct / diffuse missing?)
    SW = "SW_{}_Wm2_sur".format(src)
    SW = n[SW][:]

    # get longwave incoming
    LW = "LW_{}_Wm2_sur".format(src)
    LW = n[LW][:]

    # get site names
    NAMES = nc.chartostring(n['station_name'][:])

    # combine data variables into array
    data = np.stack((PREC, WSPD, WDIR, RH, AIRT, PRESS, SW, LW))

    # write output files
    for i in range(nstn):

        # massage data into the right shape
        out_df = pd.DataFrame(np.transpose(data[:, :, i]))
        out_df = pd.concat([time, out_df], axis=1)
        out_df.columns = ["Date", "IPrec", "WindVelocity", "WindDirection", "RH",
                            "AirTemp", "AirPress", "SWglobal", "LWin"]

<<<<<<< HEAD
        # get station name
=======

        #get station name
>>>>>>> 2ce746b8
        st_name = NAMES[i]

        # prepare paths
        filename = "{}-{}_{}_Forcing_0001.txt".format(i, st_name, src)
        savepath = path.join(out_dir, filename)

        # create file
        out_df.to_csv(savepath, index=False, float_format="%10.5f")


def create_empty_netcdf(ncfile_out, stations, nc_in, time_units):
    """
    Creates an empty station file to hold interpolated reults. The number of
    stations is defined by the variable stations, variables are determined by
    the variable list passed from the gridded original netCDF.

    ncfile_out: full name of the file to be created
    stations:   station list read with generic.StationListRead()
    variables:  variables read from netCDF handle
    lev:        list of pressure levels, empty is [] (default)
    """
    rootgrp = netcdf_base(ncfile_out, stations, time_units)

    # assign station characteristics
    station[:]   = list(stations['station_number'])
    latitude[:]  = list(stations['latitude_dd'])
    longitude[:] = list(stations['longitude_dd'])
    height[:]    = list(stations['elevation_m'])

    # extra treatment for pressure level files
    try:
        lev = nc_in.variables['level'][:]
        print("== 3D: file has pressure levels")
        level           = rootgrp.createDimension('level', len(lev))
        level           = rootgrp.createVariable('level', 'i4', ('level'))
        level.long_name = 'pressure_level'
        level.units     = 'hPa'
        level[:] = lev
    except Exception:
        print("== 2D: file without pressure levels")
        lev = []

    # create and assign variables based on input file
    for n, var in enumerate(nc_in.variables):
        if variables_skip(var):
            continue
        print("VAR: ", str_encode(var))
        # extra treatment for pressure level files
        if len(lev):
            tmp = rootgrp.createVariable(var, 'f4', ('time', 'level', 'station'))
        else:
            tmp = rootgrp.createVariable(var, 'f4', ('time', 'station'))
        tmp.long_name = nc_in.variables[var].long_name.encode('UTF8')
        tmp.units     = nc_in.variables[var].units.encode('UTF8')

    return rootgrp

def netcdf_base(ncfile_out, stations, time_units):
    # TODO change date type from f4 to f8 for lat and lon
    # Build the netCDF file
    rootgrp = nc.Dataset(ncfile_out, 'w', format='NETCDF4_CLASSIC')
    rootgrp.Conventions = 'CF-1.6'
    rootgrp.featureType = "timeSeries"

    # dimensions
    station = rootgrp.createDimension('station', len(stations))
    time    = rootgrp.createDimension('time', None)

    # base variables
    time           = rootgrp.createVariable('time', 'i4', ('time'))
    time.long_name = 'time'
    time.units     = time_units
    time.calendar  = 'gregorian'
    station             = rootgrp.createVariable('station', 'i4', ('station'))
    station.long_name   = 'station for time series data'
    station.units       = '1'
    latitude            = rootgrp.createVariable('latitude', 'f4', ('station'))
    latitude.long_name  = 'latitude'
    latitude.units      = 'degrees_north'
    longitude           = rootgrp.createVariable('longitude', 'f4', ('station'))
    longitude.long_name = 'longitude'
    longitude.units     = 'degrees_east'
    height           = rootgrp.createVariable('height', 'f4', ('station'))
    height.long_name = 'height_above_reference_ellipsoid'
    height.units     = 'm'

    return rootgrp<|MERGE_RESOLUTION|>--- conflicted
+++ resolved
@@ -179,7 +179,6 @@
         # Make dictionary and return
         return {name: valu}
 
-<<<<<<< HEAD
 
 class GenericDownload(object):
     """
@@ -468,21 +467,6 @@
 
 def StationListRead(sfile):
     """
-=======
-
-def variables_skip(variable_name):
-        '''
-        Which variable names to use? Drop the ones that are dimensions.
-        '''
-        skip = 0
-        dims = ('time', 'level', 'latitude', 'longitude', 'station', 'height')
-        if variable_name in dims:
-            skip = 1
-        return skip
-
-def StationListRead(sfile):
-    '''
->>>>>>> 2ce746b8
     Reads ASCII station list and returns a pandas dataframe.
 
     # read station list
@@ -496,101 +480,12 @@
 
 
 def ScaledFileOpen(ncfile_out, nc_interpol, times_out, t_unit, station_names=None):
-<<<<<<< HEAD
-    """
-    Open netCDF file for scaled results (same for all reanalyses) or create it
-    if it does not exist. Returns the file object so that kernel functions can
-    successively write variables to it.
-
-    """
-
-    try:
-        # read file if it exists
-        rootgrp = nc.Dataset(ncfile_out, 'a')
-
-        # TODO: make sure the times and stations match if file exists
-
-    except Exception:
-        # make netCDF outfile, variables are written in kernels
-        rootgrp = nc.Dataset(ncfile_out, 'w', format='NETCDF4')
-        rootgrp.Conventions = 'CF-1.6'
-        rootgrp.source      = 'Reanalysis data interpolated and scaled to stations'
-        rootgrp.featureType = "timeSeries"
-
-        name = ncfile_out[-9:-3]
-
-        # dimensions
-        station = rootgrp.createDimension('station',
-                     len(nc_interpol.variables['station'][:]))
-        time    = rootgrp.createDimension('time', len(times_out))
-
-        # base variables
-        time           = rootgrp.createVariable('time', 'i8', ('time'))
-        time.long_name = 'time'
-        time.axis      = 'T'
-
-        time.units = t_unit
-        time.calendar  = 'gregorian'
-
-        station             = rootgrp.createVariable('station', 'i4', ('station'))
-        station.long_name   = 'station index for time series data'
-        station.units       = ''
-        station.standard_name = 'platform_id'
-
-        latitude            = rootgrp.createVariable('latitude', 'f4', ('station'))
-        latitude.standard_name  = 'latitude'
-        latitude.units      = 'degrees_N'
-        latitude.long_name  = 'WGS84 latitude'
-        latitude.axis       = 'Y'
-
-        longitude           = rootgrp.createVariable('longitude', 'f4', ('station'))
-        longitude.standard_name = 'longitude'
-        longitude.long_name = 'WGS84 longitude'
-        longitude.units     = 'degrees_E'
-        longitude.axis      = 'X'
-
-        height           = rootgrp.createVariable('height', 'f4', ('station'))
-        height.standard_name = 'height_above_reference_ellipsoid'
-        height.long_name = 'height_above_reference_ellipsoid'
-        height.units     = 'm'
-        height.axis      = 'Z'
-        height.positive  = 'up'
-
-        crs           = rootgrp.createVariable('crs', 'i4')
-        crs.long_name = 'coordinate system'
-        crs.grid_mapping_name = 'latitude_longitude'
-        crs.longitude_of_prime_meridian = 0.0
-        crs.semi_major_axis = 6378137
-        crs.inverse_flattening = 298.2572236
-        crs.wkt = 'GEOGCS["WGS 84",DATUM["WGS_1984",SPHEROID["WGS 84",6378137,298.257223563,AUTHORITY["EPSG","7030"]],AUTHORITY["EPSG","6326"]],PRIMEM["Greenwich",0,AUTHORITY["EPSG","8901"]],UNIT["degree",0.01745329251994328,AUTHORITY["EPSG","9122"]],AUTHORITY["EPSG","4326"]]'
-
-        # assign base variables
-        time[:]      = times_out
-        station[:]   = nc_interpol.variables['station'][:]
-        latitude[:]  = nc_interpol.variables['latitude'][:]
-        longitude[:] = nc_interpol.variables['longitude'][:]
-        height[:]    = nc_interpol.variables['height'][:]
-
-        # add station names to netcdf
-        if station_names is not None:
-            # first convert to character array
-            names_out = nc.stringtochar(np.array(station_names, 'S32'))
-
-            # create space in the netcdf
-            nchar        = rootgrp.createDimension('name_strlen', 32)
-            st           = rootgrp.createVariable('station_name', "S1", ('station', 'name_strlen'))
-            st.standard_name = 'platform_name'
-            st.units     = ''
-
-            # add data
-            st[:] = names_out
-=======
-    '''
+    """
     Create netCDF file for scaled results (same for all reanalyses)
     Returns the file object so that kernel functions can
     successively write variables to it.
 
-    '''
+    """
 
     if path.isfile(ncfile_out):  # raise exception if file exists
         raise FileExistsError("File already exists: {}".format(ncfile_out))
@@ -669,7 +564,6 @@
 
         # add data
         st[:] = names_out
->>>>>>> 2ce746b8
 
     return rootgrp
 
@@ -690,11 +584,7 @@
     mask = diff < 0
     diff[mask] = data[mask]
 
-<<<<<<< HEAD
     # get full cummulative sum
-=======
-    #get full cummulative sum
->>>>>>> 2ce746b8
     return np.cumsum(diff, dtype=np.float64)
 
 
@@ -712,11 +602,7 @@
     # where new forecast starts, the increment will be smaller than 0
     # and the actual value is used
 
-<<<<<<< HEAD
     mask = [timei.hour in [3, 15] for timei in time]
-=======
-    mask = [timei.hour in [3,15] for timei in time]
->>>>>>> 2ce746b8
     diff[mask] = data[mask]
 
     mask = diff < 0
@@ -724,7 +610,6 @@
 
     return diff
 
-<<<<<<< HEAD
 
 def get_begin_date(par, data_folder, match_strings):
     """ Get the date to begin downloading when some files already exist
@@ -768,11 +653,6 @@
 
 def series_interpolate(time_out, time_in, value_in, cum=False):
     """
-=======
-
-def series_interpolate(time_out, time_in, value_in, cum=False):
-    '''
->>>>>>> 2ce746b8
     Interpolate single time series. Convenience function for usage in scaling
     kernels.
     time_out: Array of times [s] for which output is desired. Integer.
@@ -795,10 +675,7 @@
         vi = np.float32(np.concatenate(([vi[0]], vi)))
 
     return vi
-<<<<<<< HEAD
-
-=======
->>>>>>> 2ce746b8
+
 
 def globsimScaled2Pandas(ncdf_in, station_nr):
     """
@@ -810,11 +687,7 @@
     station_nr: station_number, as given in the stations .csv file to identify
                 the station.
 
-<<<<<<< HEAD
-    """
-=======
-    '''
->>>>>>> 2ce746b8
+    """
     # open file
     ncf = nc.Dataset(ncdf_in, 'r')
 
@@ -830,29 +703,17 @@
     time = nc.num2date(time, units = t_unit, calendar = t_cal)
 
     # make data frame with time
-<<<<<<< HEAD
     df = pd.DataFrame(data=time, columns=['time'])
-=======
-    df = pd.DataFrame(data=time,columns=['time'])
->>>>>>> 2ce746b8
     # add variables
     for var in varlist:
         if variables_skip(var):
             continue
         data = ncf.variables[var][:,sm]
-<<<<<<< HEAD
         df = pd.concat([df, pd.DataFrame(data=data, columns=[var])], axis=1)
-=======
-        df = pd.concat([df,pd.DataFrame(data=data,columns=[var])],axis=1)
->>>>>>> 2ce746b8
 
     return df
 
 
-<<<<<<< HEAD
-=======
-
->>>>>>> 2ce746b8
 def globsim2GEOtop(ncdf_globsim, txt_geotop):
     """
     Convert globsim scaled netCDF to GEOtop meteo file.
@@ -860,8 +721,7 @@
 
     outfile = '/Users/stgruber/Supervision/MSc/Mary_Pascale_Laurentian/reanalysis/station/Meteo_0001.txt'
 
-<<<<<<< HEAD
-    # read time object
+    #read time object
     time = self.rg.variables['time']
     date = self.rg.variables['time'][:]
 
@@ -873,20 +733,6 @@
         metdata[:, n+1] = self.rg.variables[vn][:, 0]
 
     # make data frame
-=======
-    #read time object
-    time = self.rg.variables['time']
-    date = self.rg.variables['time'][:]
-
-    #read all other values
-    columns = ['Date','AIRT_ERA_C_pl','AIRT_ERA_C_sur','PREC_ERA_mm_sur','RH_ERA_per_sur','SW_ERA_Wm2_sur','LW_ERA_Wm2_sur','WSPD_ERA_ms_sur','WDIR_ERA_deg_sur']
-    metdata = np.zeros((len(date),len(columns)))
-    metdata[:,0] = date
-    for n, vn in enumerate(columns[1:]):
-        metdata[:,n+1] = self.rg.variables[vn][:, 0]
-
-    #make data frame
->>>>>>> 2ce746b8
     data = pd.DataFrame(metdata, columns=columns)
     data[['Date']] = nc.num2date(date, time.units, calendar=time.calendar)
 
@@ -944,11 +790,7 @@
     df = globsimScaled2Pandas(ncdf_globsim, station_nr)
 
     # convery precipitation
-<<<<<<< HEAD
     df["PREC_ERA_mmsec_sur"] = df["PREC_ERA_mm_sur"] / 1800.0
-=======
-    df["PREC_ERA_mmsec_sur"] = df["PREC_ERA_mm_sur"]/1800.
->>>>>>> 2ce746b8
 
     # write FORTRAN formatted ASCII file
     with open(met_class, 'w') as f:
@@ -957,80 +799,6 @@
                 formatters=formatters,
                 header=False, index=False))
     f.close()
-<<<<<<< HEAD
-=======
-
-
-def satvapp_kPa_fT(T):
-    '''
-    Saturation water vapour pressure [kPa] following the Tetens formula, Eq 4.2
-    in Stull, Practical Meteorology.
-
-    T: Temperature [C]
-    '''
-    e0 = 0.6113  # [kPa]
-    b  = 17.2694 # fitting constant
-    T1 = 273.15  # [K]
-    T2 = 35.86   # [K]
-    T += T1
-    return e0 * np.exp((b*(T-T1))/(T-T2))
-
-
-def vapp_kPa_fTd(Td):
-    '''
-    Water vapour pressure [hPa] derived from dewpoint temperature [C]. Taken
-    from www.eol.ucar.edu/projects/ceop/dm/documents/refdata_report/eqns.html
-    where it is attributed to (Bolton 1980)
-    https://doi.org/10.1175/1520-0493(1980)108<1046:TCOEPT>2.0.CO;2
-
-    Td: Dew point temperature [C]
-
-    '''
-    #(Bolton 1980)
-    #https://doi.org/10.1175/1520-0493(1980)108<1046:TCOEPT>2.0.CO;2
-    return 6.112 * np.exp((17.67 * Td)/(Td + 243.5))
-
-    #https://www.weather.gov/media/epz/wxcalc/vaporPressure.pdf
-    #return 6.112 * np.power(10,(7.5 * Td)/(237.3 + Td))
-
-def spec_hum_kgkg(Td, Pr):
-    '''
-    Specific humidity [Kg/Kg]. Eq 4.7 in Stull, Practical Meteorology.
-    Td: Dewpoint temperature [C]
-    Pr:  Air pressure [Pa]
-    '''
-    E = 0.622 # density of vater vapour / density of dry air
-    e  = vapp_kPa_fTd(Td) / 10
-    P = Pr/1000. # from Pa to kPa
-    spec_hum = E * e / (P - e * (1 - E))
-    return spec_hum
-
-def water_vap_pressure(RH,T):
-    '''
-    water vapour pressure [unit:1], Eq C9,C10 in Fiddes and Gruber (2014)
-    RH: relative humidity (%)
-    Tair: air temperature (kelvin)
-    '''
-    es0 = 6.11 # reference saturation vapour pressure at 0ºC
-    T0 = 273.15 # Kelvin
-    lv = 2.5 * 1000000 #latent heat of vaporization of water
-    Rv = 461.5 # gas constant for water vapour
-    es = es0 * np.exp((lv)/Rv * (1/T0 - 1/T))
-    pv = (RH * es)/100
-    return pv
-
-def emissivity_clear_sky(RH,T):
-    '''
-    clear sky emissivity, Eq(1) in Fiddes and Gruber (2014)
-    pv: water vapour pressure (1)
-    T: air temperature (kelvin)
-    '''
-    pv = water_vap_pressure(RH, T)
-    x1 = 0.43
-    x2 = 5.7
-    e_clear = 0.23 + x1*(pv/T)**(1/x2)
-    return e_clear
->>>>>>> 2ce746b8
 
 
 def str_encode(value, encoding = "UTF8"):
@@ -1044,23 +812,6 @@
     else:
         return(value.encode(encoding))
 
-<<<<<<< HEAD
-=======
-def LW_downward(RH,T,N):
-    '''
-    incoming longware radiation [W/m2], Eq(14) in Fiddes and Gruber (2014)
-    e_clear: clear sky emissivity
-    N: cloud cover
-    T: air temperature
-    '''
-    e_clear = emissivity_clear_sky(RH,T)
-    p1 = 6
-    p2 = 4
-    e_as = 0.979
-    con = 5.67 * 10**(-8) # J/s/m/K4 Stefan-Boltzmann constant
-    lw = e_clear*(1-N**p1)+(e_as*(N**p2))*con*T**4
-    return lw
->>>>>>> 2ce746b8
 
 def create_globsim_directory(target_dir, name):
     """
@@ -1082,10 +833,7 @@
 
     return(True)
 
-<<<<<<< HEAD
-
-=======
->>>>>>> 2ce746b8
+
 def nc_to_clsmet(ncd, out_dir, src, start=None, end=None):
     """
     @args
@@ -1101,15 +849,9 @@
 
     # get date / time columns
     time = nc.num2date(n['time'][:],
-<<<<<<< HEAD
                        units=n['time'].units,
                        calendar=n['time'].calendar)
     time_step = (time[1] - time[0]).seconds # in second
-=======
-                        units=n['time'].units,
-                        calendar=n['time'].calendar)
-    time_step = (time[1]-time[0]).seconds # in second
->>>>>>> 2ce746b8
 
 
     HH =   [x.timetuple().tm_hour for x in time]
@@ -1161,11 +903,7 @@
         out_array = np.concatenate((TIME, out_array), 0)
         out_array = np.transpose(out_array)
 
-<<<<<<< HEAD
         # get station name
-=======
-        #get station name
->>>>>>> 2ce746b8
         st_name = NAMES[i]
 
         filename = "{}_{}_{}.MET".format(i, st_name, src)
@@ -1173,15 +911,10 @@
 
         # create file
         np.savetxt(savepath, out_array,
-<<<<<<< HEAD
                    fmt = [" %02u", "%02u", " %03u",
                           " %2u", "%8.2f", "%8.2f",
                           "%13.4E", "%8.2f", "%11.3E",
                           "%7.2f", "%11.2f" ])
-=======
-                fmt = [" %02u", "%02u", " %03u", " %2u", "%8.2f", "%8.2f",
-                        "%13.4E", "%8.2f", "%11.3E", "%7.2f", "%11.2f" ])
->>>>>>> 2ce746b8
 
 
 def nc_to_gtmet(ncd, out_dir, src, start=None, end=None):
@@ -1199,13 +932,9 @@
 
     # get date / time column
     time = nc.num2date(n['time'][:],
-<<<<<<< HEAD
                        units=n['time'].units,
+                        units=n['time'].units,
                        calendar=n['time'].calendar)
-=======
-                        units=n['time'].units,
-                        calendar=n['time'].calendar)
->>>>>>> 2ce746b8
 
     time = [x.strftime('%d/%m/%Y %H:%M') for x in time]
     time = pd.DataFrame(time)
@@ -1262,12 +991,7 @@
         out_df.columns = ["Date", "IPrec", "WindVelocity", "WindDirection", "RH",
                             "AirTemp", "AirPress", "SWglobal", "LWin"]
 
-<<<<<<< HEAD
-        # get station name
-=======
-
         #get station name
->>>>>>> 2ce746b8
         st_name = NAMES[i]
 
         # prepare paths
