--- conflicted
+++ resolved
@@ -40,11 +40,8 @@
 RUN apt-get install -y libnetcdff-dev
 RUN apt-get install -y nano
 
-<<<<<<< HEAD
 RUN git clone https://github.com/geocryology/globsim --branch v1.0.6 --depth 1 /opt/globsim
-=======
-RUN git clone https://github.com/geocryology/globsim --branch v.1.0.2 --depth 1 /opt/globsim
->>>>>>> 5239852c
+
 
 RUN echo /opt >/usr/lib/python3/dist-packages/globsim.pth
 RUN ln -s /opt/esmf-install/ /opt/esmf