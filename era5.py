--- conflicted
+++ resolved
@@ -1,1695 +1,1693 @@
-# -*- coding: utf-8 -*-
-#
-# Methods for downloading ERA5 data from the ECMWF server for limited
-# areas and limited times.
-#
-#
-# (C) Copyright Stephan Gruber (2013–2017)
-#         
-#     This program is free software: you can redistribute it and/or modify
-#     it under the terms of the GNU General Public License as published by
-#     the Free Software Foundation, either version 3 of the License, or
-#     (at your option) any later version.
-#
-#     This program is distributed in the hope that it will be useful,
-#     but WITHOUT ANY WARRANTY; without even the implied warranty of
-#     MERCHANTABILITY or FITNESS FOR A PARTICULAR PURPOSE.  See the
-#     GNU General Public License for more details.
-#
-#     You should have received a copy of the GNU General Public License
-#     along with this program.  If not, see <http://www.gnu.org/licenses/>.
-# 
-#  OVERALL WORKFLOW
-# 
-#  See: https://github.com/geocryology/globsim/wiki/Globsim
-#       and the examples directory on github
-#
-# ECMWF and netCDF information:
-# https://software.ecmwf.int/wiki/display/WEBAPI/Python+ERA-interim+examples
-#
-# For variable codes and units, see: 
-#     http://www.ecmwf.int/publications/manuals/d/gribapi/param/
-#
-# Check ECMWF job status: http://apps.ecmwf.int/webmars/joblist/
-#
-#  CF-Convention: this is how you check netcdf file conformity: 
-#  http://pumatest.nerc.ac.uk/cgi-bin/cf-checker-dev.pl 
-#
-#===============================================================================
-from __future__ import print_function
-
-import glob
-import re
-
-import numpy   as np
-import netCDF4 as nc
-import cdsapi
-
-from datetime import datetime, timedelta
-from math     import exp, floor
-from os       import path, listdir, makedirs, remove
-from fnmatch  import filter
-from ecmwfapi.api import ECMWFDataServer
-<<<<<<< HEAD
-import urllib3
-urllib3.disable_warnings()
-
-from globsim.generic  import ParameterIO, StationListRead, ScaledFileOpen, series_interpolate, variables_skip, spec_hum_kgkg, LW_downward, str_encode
-=======
-#from globsim.generic  import ParameterIO, StationListRead, ScaledFileOpen, series_interpolate, variables_skip, spec_hum_kgkg, LW_downward, str_encode
-from generic  import ParameterIO, StationListRead, ScaledFileOpen, series_interpolate, variables_skip, spec_hum_kgkg, LW_downward, str_encode
->>>>>>> 77a4ca46
-
-try:
-    from nco import Nco
-except ImportError:
-    print("*** NCO not imported, netCDF appending not possible. ***")
-    pass 
-
-try:
-    import ESMF
-    # Check ESMF version.  7.0.1 behaves differently than 7.1.0r 
-    ESMFv = int(re.sub("[^0-9]", "", ESMF.__version__))
-    ESMFnew = ESMFv > 701
-    
-except ImportError:
-    print("*** ESMF not imported, interpolation not possible. ***")
-    pass   
-            
-
-
-
-class ERA5generic(object):
-    """
-    Parent class for other ERA5 classes.
-    """
-    api     = 'ecmwf'    # one of 'cds' or 'ecmwf'
-    storage = 'ecmwf'    # also 'cds' or 'ecmwf' (note: 'ecmwf' storage can be accessed from cds api)
-            
-    CDS_DICT =  {'130.128' : 'temperature',
-                     '157.128' : 'relative_humidity',
-                     '131.128' : 'u_component_of_wind',
-                     '132.128' : 'v_component_of_wind',
-                     '129.128' : 'geopotential',
-                     '167.128' : '2m_temperature',
-                     '168.128' : '2m_dewpoint_temperature',
-                     '206.128' : 'total_column_ozone',        # also consider surface_solar_radiation_downward_clear_sky
-                     '137.128' : 'total_column_water_vapour', # also consider surface_solar_radiation_downward_clear_sky
-                     '165.128' : '10m_u_component_of_wind',
-                     '166.128' : '10m_v_component_of_wind',
-                     '228.128' : 'total_precipitation',
-                     '169.128' : 'surface_solar_radiation_downwards',
-                     '175.128' : 'surface_thermal_radiation_downwards'
-                     }
-                     
-    def areaString(self, area):
-        """Converts numerical coordinates into string: North/West/South/East"""
-        res  = str(round(area['north'],2)) + "/"
-        res += str(round(area['west'], 2)) + "/"
-        res += str(round(area['south'],2)) + "/"
-        res += str(round(area['east'], 2))        
-        return(res)
-        
-    def dateString(self, date):
-        """Converts datetime objects into string"""
-        res  = (date['beg'].strftime("%Y-%m-%d") + "/to/" +
-                date['end'].strftime("%Y-%m-%d"))       
-        return(res)    
-        
-    def getPressure(self, elevation):
-        """Convert elevation into air pressure using barometric formula"""
-        g  = 9.80665   #Gravitational acceleration [m/s2]
-        R  = 8.31432   #Universal gas constant for air [N·m /(mol·K)]    
-        M  = 0.0289644 #Molar mass of Earth's air [kg/mol]
-        P0 = 101325    #Pressure at sea level [Pa]
-        T0 = 288.15    #Temperature at sea level [K]
-        #http://en.wikipedia.org/wiki/Barometric_formula
-        return P0 * exp((-g * M * elevation) / (R * T0)) / 100 #[hPa] or [bar]
-    
-    def getPressureLevels(self, elevation):
-        """Restrict list of ERA5 pressure levels to be downloaded"""
-        Pmax = self.getPressure(elevation['min']) + 55
-        Pmin = self.getPressure(elevation['max']) - 55 
-        levs = np.array([300, 350, 400, 450, 500, 550, 600, 650, 700, 750, 775, 
-                         800, 825, 850, 875, 900, 925, 950, 975, 1000])
-        mask = (levs >= Pmin) * (levs <= Pmax) #select
-        levs = '/'.join(map(str, levs[mask]))
-        return levs
-
-    def getDictionaryGen(self, area, date):
-        """
-        Makes dictionary of generic variables for a server call
-        """
-        dictionary_gen = {
-          'area'    : self.areaString(area),
-          'date'    : self.dateString(date),
-          'dataset' : "era5",
-          'stream'  : "oper",
-          'class'   : "ea",
-          'format'  : "netcdf",
-          'grid'    : "0.25/0.25"}
-        return dictionary_gen
- 
-    def getDstring(self):
-        return ('_' + self.date['beg'].strftime("%Y%m%d") + "_to_" +
-                      self.date['end'].strftime("%Y%m%d"))
-    
-    def download(self):
-        #TODO test for file existence
-        
-        if self.api == 'ecmwf':
-            server = ECMWFDataServer()
-            print(server.trace('=== ERA5 ({}API): START ACCESS ON {} ===='.format(self.api.upper(),self.storage.upper())))
-            server.retrieve(self.getDictionary())
-            print(server.trace('=== ERA5 ({}API): END ACCESS ON {} ===='.format(self.api.upper(),self.storage.upper())))
-        elif self.api == 'cds':
-            self.download_cds()
-    
-    def download_cds(self):
-        ''' 'patched' download function to allow download using cdsapi from MARS or CDS servers  '''
-        server = cdsapi.Client()
-        
-        query = self.getDictionary()
-        target = query.pop('target')
-        levtype = query.pop('levtype')
-        
-        # select dataset
-        if self.storage == 'ecmwf':
-            dataset = 'reanalysis-era5-complete'
-        elif self.storage == 'cds':
-            dataset = {'pl' : 'reanalysis-era5-pressure-levels',
-                       'sfc': 'reanalysis-era5-single-levels'
-                      }[levtype]
-            query = self.ECM2CDS(query)
-        
-        # launch download request
-        print(server.info('=== ERA5 ({}API): START ACCESS ON {} ===='.format(self.api.upper(),self.storage.upper())))
-        server.retrieve(dataset, query, target)
-        print(server.info('=== ERA5 ({}API): END ACCESS ON {} ===='.format(self.api.upper(),self.storage.upper())))
-    
-    
-    def ECM2CDS(self, query):
-        ''' convert ECMWF query to CDS format '''
-
-        # remove unnecessary keys
-        for key in ['class', 'dataset', 'stream', 'type']:
-            query.pop(key)
-        
-        # replace key('param'):val(str)  string with key('variables'):val(list)
-        query['variables'] = [self.CDS_DICT[L] for L in query.pop('param').split('/')]
-        
-        # replace levellist if in dictionary (also string '100/200/300' to list ['100', '200', '300'])
-        if query['levellist']:
-            query['pressure_level'] = [L for L in query.pop('levellist').split('/')]
-            
-        # reformat date range (start/to/end --> start/end)
-        query['date'] = re.sub("/to", "", query['date'])
-        
-        return(query)
-        
-    def TranslateCF2ERA(self, variables, dpar):
-        """
-        Translate CF Standard Names into ERA5 code numbers.
-        """
-        self.param = ''
-        for var in variables:
-            try:
-                self.param += dpar.get(var)+'/'
-            except TypeError:
-                pass    
-        self.param = self.param.rstrip('/') #fix last                                        
-                
-    def __str__(self):
-        string = ("List of generic variables to query ECMWF server for "
-                  "ERA5 data: {0}")
-        return string.format(self.getDictionary) 
-    
-    def netCDF_empty(self, ncfile_out, stations, nc_in):
-        #TODO change date type from f4 to f8 for lat and lon
-        '''
-        Creates an empty station file to hold interpolated reults. The number of 
-        stations is defined by the variable stations, variables are determined by 
-        the variable list passed from the gridded original netCDF.
-        
-        ncfile_out: full name of the file to be created
-        stations:   station list read with generic.StationListRead() 
-        variables:  variables read from netCDF handle
-        lev:        list of pressure levels, empty is [] (default)
-        '''
-        
-        #Build the netCDF file
-        rootgrp = nc.Dataset(ncfile_out, 'w', format='NETCDF4_CLASSIC')
-        rootgrp.Conventions = 'CF-1.6'
-        rootgrp.source      = 'ERA5, interpolated bilinearly to stations'
-        rootgrp.featureType = "timeSeries"
-                                                
-        # dimensions
-        station = rootgrp.createDimension('station', len(stations))
-        time    = rootgrp.createDimension('time', None)
-                
-        # base variables
-        time           = rootgrp.createVariable('time', 'i4',('time'))
-        time.long_name = 'time'
-        time.units     = 'hours since 1900-01-01 00:00:0.0'
-        time.calendar  = 'gregorian'
-        station             = rootgrp.createVariable('station', 'i4',('station'))
-        station.long_name   = 'station for time series data'
-        station.units       = '1'
-        latitude            = rootgrp.createVariable('latitude', 'f4',('station'))
-        latitude.long_name  = 'latitude'
-        latitude.units      = 'degrees_north'    
-        longitude           = rootgrp.createVariable('longitude','f4',('station'))
-        longitude.long_name = 'longitude'
-        longitude.units     = 'degrees_east' 
-        height           = rootgrp.createVariable('height','f4',('station'))
-        height.long_name = 'height_above_reference_ellipsoid'
-        height.units     = 'm'  
-        
-        # assign station characteristics            
-        station[:]   = list(stations['station_number'])
-        latitude[:]  = list(stations['latitude_dd'])
-        longitude[:] = list(stations['longitude_dd'])
-        height[:]    = list(stations['elevation_m'])
-        
-        # extra treatment for pressure level files
-        try:
-            lev = nc_in.variables['level'][:]
-            print("== 3D: file has pressure levels")
-            level = rootgrp.createDimension('level', len(lev))
-            level           = rootgrp.createVariable('level','i4',('level'))
-            level.long_name = 'pressure_level'
-            level.units     = 'hPa'  
-            level[:] = lev 
-        except:
-            print("== 2D: file without pressure levels")
-            lev = []
-                    
-        # create and assign variables based on input file
-        for n, var in enumerate(nc_in.variables):
-            if variables_skip(var):
-                continue                 
-            print("VAR: ", str_encode(var))
-            # extra treatment for pressure level files           
-            if len(lev):
-                tmp = rootgrp.createVariable(var,'f4',('time', 'level', 'station'))
-            else:
-                tmp = rootgrp.createVariable(var,'f4',('time', 'station'))     
-            tmp.long_name = nc_in.variables[var].long_name.encode('UTF8') 
-            tmp.units     = nc_in.variables[var].units.encode('UTF8')  
-                    
-        #close the file
-        rootgrp.close()
-        
-# block commenting this out - I don't think it is used (no usage of the function in this file)
-# maybe delete later if everything still works (NB)
-'''       
-    def netCDF_merge(self, directory):
-        """
-        To combine mutiple downloaded eraint netCDF files into a large file with specified chunk_size(e.g. 500), 
-        -- give the full name of merged file to the output = outfile
-        -- pass all data from the first input netfile to the merged file name
-        -- loop over the files_list, append file one by one into the merge file
-        -- pass the mergae netcdf file to interpolation module to process( to use nc.MFDataset by reading it)
-        
-        Args:
-            ncfile_in: the full name of downloaded files (file directory + files names)
-        e.g.:
-              '/home/xquan/src/globsim/examples/eraint/era5_sa_*.nc' 
-              '/home/xquan/src/globsim/examples/eraint/era5_pl_*.nc'
-              '/home/xquan/src/globsim/examples/eraint/era5_sf_*.nc'
-
-        Output: merged netCDF files
-        era5_all_0.nc, era5_all_1.nc, ...,
-                
-        """
-        # set up nco operator
-        nco = Nco()
-  
-        # loop over filetypes, read, report
-        file_type = ['era5_sa_*.nc', 'era5_sf_*.nc', 'era5_pl_*.nc']
-        for ft in file_type:
-            ncfile_in = path.join(directory, ft)
-            
-            # get the file list
-            files_list = glob.glob(ncfile_in)
-            files_list.sort()
-            num = len(files_list)
-                        
-            # set up the name of merged file (changed to be more robust)
-            if re.search('_sa_', ncfile_in):
-                merged_file = path.join(ncfile_in[:-11],'era5_sa_all_'+ files_list[0][-23:-15] + "_" + files_list[num-1][-11:-3] +'.nc')
-            elif re.search('_sf_', ncfile_in):
-                merged_file = path.join(ncfile_in[:-11],'era5_sf_all_' + files_list[0][-23:-15] + '_' + files_list[num-1][-11:-3] + '.nc')
-            elif re.search('_pl_', ncfile_in):
-                merged_file = path.join(ncfile_in[:-11],'era5_pl_all_'+ files_list[0][-23:-15] + '_' + files_list[num-1][-11:-3] +'.nc')
-            else:
-                print('There is not such type of file'    )
-                
-            # if ncfile_in[-7:-5] == 'sa':
-                # merged_file = path.join(ncfile_in[:-11],'era5_sa_all_'+ files_list[0][-23:-15] + "_" + files_list[num-1][-11:-3] +'.nc')
-            # elif ncfile_in[-7:-5] == 'sf':
-                # merged_file = path.join(ncfile_in[:-11],'era5_sf_all_' + files_list[0][-23:-15] + '_' + files_list[num-1][-11:-3] + '.nc')
-            # elif ncfile_in[-7:-5] == 'pl':
-                # merged_file = path.join(ncfile_in[:-11],'era5_pl_all_'+ files_list[0][-23:-15] + '_' + files_list[num-1][-11:-3] +'.nc')
-            # else:
-                # print('There is not such type of file'    )
-                        
-            # combined files into merged files
-            nco.ncrcat(input=files_list,output=merged_file, append = True)
-            
-            print('The Merged File below is saved:')
-            print(merged_file)
-            
-            # clear up the data
-            for fl in files_list:
-                remove(fl)
-
-    def mergeFiles(self, ncfile_in):
-        """
-        To combine mutiple downloaded era5 netCDF files into a large file. 
-        
-        Args:
-            ncfile_in: the full name of downloaded files (file directory + files names)
-        e.g.:
-              '/home/xquan/src/globsim/examples/eraint/era5_sa_*.nc' 
-              '/home/xquan/src/globsim/examples/eraint/era5_pl_*.nc'
-              '/home/xquan/src/globsim/examples/eraint/era5_sf_*.nc'
-
-        Output: merged netCDF files
-        era5_sa_all.nc, era5_sf_all.nc, era5_pl_all.nc
-                
-        """
-     
-        # read in one type of mutiple netcdf files       
-        ncf_in = nc.MFDataset(ncfile_in, 'r', aggdim ='time')
-
-        # is it a file with pressure levels?
-        pl = 'level' in ncf_in.dimensions.keys()
-
-        # get spatial dimensions
-        lat  = ncf_in.variables['latitude'][:]
-        lon  = ncf_in.variables['longitude'][:]
-        if pl: # only for pressure level files
-            lev  = ncf_in.variables['level'][:]
-            nlev = len(lev)
-            
-        # get time and convert to datetime object
-        nctime = ncf_in.variables['time'][:]
-    
-        # set up the name of merged file
-        if ncfile_in[-7:-5] == 'sa':
-            ncfile_out = path.join(ncfile_in[:-11],'era5_sa_all' + '.nc')
-        elif ncfile_in[-7:-5] == 'sf':
-            ncfile_out = path.join(ncfile_in[:-11],'era5_sf_all' + '.nc')
-        elif ncfile_in[-7:-5] == 'pl':
-            ncfile_out = path.join(ncfile_in[:-11],'era5_pl_all' + '.nc')
-        else:
-            print('There is not such type of file')
-        
-        # get variables
-        varlist = [str_encode(x) for x in ncf_in.variables.keys()]
-        varlist.remove('time')
-        varlist.remove('latitude')
-        varlist.remove('longitude')
-        if pl: #only for pressure level files
-            varlist.remove('level')
-        
-        # Build the netCDF file
-        rootgrp = nc.Dataset(ncfile_out, 'w', format='NETCDF4_CLASSIC')
-        rootgrp.Conventions = 'CF-1.6'
-        rootgrp.source      = 'ERA5, merged downloaded original files'
-        rootgrp.featureType = "timeSeries"
-                                                
-        # dimensions
-        latitude = rootgrp.createDimension('latitude', len(lat))
-        longitude = rootgrp.createDimension('longitude', len(lon))
-        time    = rootgrp.createDimension('time', None)
-                
-        # base variables
-        time           = rootgrp.createVariable('time', 'i4',('time'))
-        time.long_name = 'time'
-        time.units     = 'hours since 1900-01-01 00:00:0.0'
-        time.calendar  = 'gregorian'
-        latitude            = rootgrp.createVariable('latitude', 'f4',('latitude'))
-        latitude.long_name  = 'latitude'
-        latitude.units      = 'degrees_north'    
-        longitude           = rootgrp.createVariable('longitude','f4',('longitude'))
-        longitude.long_name = 'longitude'
-        longitude.units     = 'degrees_east' 
-        
-        # assign station characteristics            
-        latitude[:]  = lat[:]
-        longitude[:] = lon[:]
-        time[:]    = nctime[:]
-        
-        # extra treatment for pressure level files
-        try:
-            lev = ncf_in.variables['level'][:]
-            print("== 3D: file has pressure levels")
-            level = rootgrp.createDimension('level', len(lev))
-            level           = rootgrp.createVariable('level','i4',('level'))
-            level.long_name = 'pressure_level'
-            level.units     = 'hPa'  
-            level[:] = lev 
-        except:
-            print("== 2D: file without pressure levels")
-            lev = []
-                    
-        # create and assign variables based on input file
-        for n, var in enumerate(varlist):
-            print("VAR: ", var)
-            # extra treatment for pressure level files            
-            if len(lev):
-                tmp = rootgrp.createVariable(var,'f4',('time', 'level', 'latitude', 'longitude'))
-            else:
-                tmp = rootgrp.createVariable(var,'f4',('time', 'latitude', 'longitude'))     
-            tmp.long_name = ncf_in.variables[var].long_name.encode('UTF8') # for eraint
-            tmp.units     = ncf_in.variables[var].units.encode('UTF8') 
-            
-            # assign values
-            if pl: # only for pressure level files
-                tmp[:] = ncf_in.variables[var][:,:,:,:]
-            else:
-                tmp[:] = ncf_in.variables[var][:,:,:]    
-              
-                    
-        # close the file
-        rootgrp.close()
-        ncf_in.close()
-        
-        # get the file list
-        files_list = glob.glob(ncfile_in)
-        files_list.sort()
-        
-        # clear up the data
-        for fl in files_list:
-            remove(fl)
-'''
-                                                                                                                                                                                                                                              
-class ERA5pl(ERA5generic):
-    """Returns an object for ERA5 data that has methods for querying the
-    ECMWF server.
-       
-    Args:
-        date: A dictionary specifying the time period desired with a begin 
-              and an end date given as a datetime.datetime object.
-              
-        area: A dictionary delimiting the area to be queried with the latitudes
-              north and south, and the longitudes west and east [decimal deg].  
-              
-        elevation: A dictionary specifying the min/max elevation of the area of
-                   interest. This is used to determine the pressure levels 
-                   needed. Unit: [m].
-        
-        variables:  List of variable(s) to download based on CF Standard Names.
-        
-        directory: Directory to hold output files
-              
-    Example:
-        from datetime import datetime
-        date  = {'beg' : datetime(1994, 1, 1),
-                 'end' : datetime(2013, 1, 1)}
-        area  = {'north' :  40.0,
-                 'south' :  15.0,
-                 'west'  :  60.0,
-                 'east'  : 105.0}
-        elevation = {'min' :    0, 
-                     'max' : 8850}
-        variables  = ['air_temperature', 'relative_humidity']             
-        directory = '/Users/stgruber/Desktop'             
-        ERA5pl = ERA5pl(date, area, elevation, variables, directory) 
-        ERA5pl.download()
-    """
-    def __init__(self, date, area, elevation, variables, directory):
-        self.date       = date
-        self.area       = area
-        self.elevation  = elevation
-        self.directory  = directory
-        outfile = 'era5_pl' + self.getDstring() + '.nc'
-        self.file_ncdf  = path.join(self.directory, outfile)
- 
-        # dictionary to translate CF Standard Names into ERA5
-        # pressure level variable names. 
-        dpar = {'air_temperature'   : '130.128',           # [K]
-                'relative_humidity' : '157.128',           # [%]
-                'wind_speed'        : '131.128/132.128'}   # [m s-1]
-                
-        # translate variables into those present in ERA pl data        
-        self.TranslateCF2ERA(variables, dpar)
-        self.param += '/129.128' # geopotential always needed [m2 s-2]
-        self.time = ("00:00:00/01:00:00/02:00:00/03:00:00/"
-                     "04:00:00/05:00:00/06:00:00/07:00:00/"
-                     "08:00:00/09:00:00/10:00:00/11:00:00/"
-                     "12:00:00/13:00:00/14:00:00/15:00:00/"
-                     "16:00:00/17:00:00/18:00:00/19:00:00/"
-                     "20:00:00/21:00:00/22:00:00/23:00:00")
-    
-    def getDictionary(self):
-        self.dictionary = {
-           'levtype'  : "pl",
-           'levellist': self.getPressureLevels(self.elevation),
-           'time'     : self.time,
-           'step'     : "0",
-           'type'     : "an",
-           'param'    : self.param,
-           'target'   : self.file_ncdf
-           } 
-        self.dictionary.update(self.getDictionaryGen(self.area, self.date))
-        return self.dictionary    
-        
-    def __str__(self):
-        string = ("List of variables to query ECMWF server for "
-                  "ERA5 data: {0}")
-        return string.format(self.getDictionary) 
-
-                                
-class ERA5sa(ERA5generic):
-    """
-    Returns an object for ERA5 data that has methods for querying the
-    ECMWF server for surface analysis variables (airt2,dewp2, ozone, vapor,
-    wind10).
-       
-    Args:
-        
-        target:    File name of the netcdf file to be created.
-        
-        variable:  List of variable(s) to download based on CF Standard Names 
-              
-    Example:
-        from datetime import datetime
-        date  = {'beg' : datetime(1994, 1, 1),
-                 'end' : datetime(2013, 1, 1)}
-        area  = {'north' :  40.0,
-                 'south' :  15.0,
-                 'west'  :  60.0,
-                 'east'  : 105.0}
-        variables  = ['air_temperature', 'relative_humidity']             
-        directory = '/Users/stgruber/Desktop'             
-        ERA5sa = ERA5sa(date, area, variables, directory) 
-        ERA5sa.download()      
-    """
-    def __init__(self, date, area, variables, directory):
-        self.date       = date
-        self.area       = area
-        self.directory  = directory
-        outfile = 'era5_sa' + self.getDstring() + '.nc'
-        self.file_ncdf  = path.join(self.directory, outfile)
-        
-        # dictionary to translate CF Standard Names into ERA5
-        # pressure level variable names. 
-        dpar = {'air_temperature'   : '167.128',  # [K] 2m values
-                'relative_humidity' : '168.128',  # [K] 2m values
-                'downwelling_shortwave_flux_in_air_assuming_clear_sky' : 
-                    '206.128/137.128',  # [kg m-2] Total column ozone 
-                                        # [kg m-2] Total column W vapor                                                             
-                'wind_speed' : '165.128/166.128'}   # [m s-1] 10m values
-                
-        # translate variables into those present in ERA pl data        
-        self.TranslateCF2ERA(variables, dpar)
-        
-    
-    def getTime(self):
-        
-        times = np.arange(0, 24)
-        times = [str(t).zfill(2) for t in times]
-        times = [t+':00:00' for t in times]
-        times = '/'.join(times)
-        
-        return times
-
-
-    def getDictionary(self):
-        self.dictionary = {
-           'levtype'  : "sfc",
-           'time'     : self.getTime(),
-           'step'     : "0",
-           'type'     : "an",
-           'param'    : self.param,
-           'target'   : self.file_ncdf
-           } 
-        self.dictionary.update(self.getDictionaryGen(self.area, self.date))
-        return self.dictionary  
-        
-    def __str__(self):
-        string = ("Class for ERA5 surface analysis data: {0}")
-        return string.format(self.getDictionary)         
-
-
-class ERA5sf(ERA5generic):
-    """
-    Returns an object for ERA5 data that has methods for querying the
-    ECMWF server for surface forecast variables (prec, swin, lwin).
-       
-    Args:        
-        target:    File name of the netcdf file to be created.
-        
-        variables:  List of variable(s) to download that can include one, several
-                   , or all of these: ['airt', 'rh', 'geop', 'wind'].
-        
-        ERAgen:    ERA5generic() object with generic information on the area and
-                   time span to be
-              
-    Example:
-        from datetime import datetime
-        date  = {'beg' : datetime(1994, 1, 1),
-                 'end' : datetime(1994, 1, 1)}
-        area  = {'north' :  40.0,
-                 'south' :  40.0,
-                 'west'  :  60.0,
-                 'east'  :  60.0}
-        variables  = ['prec','swin','lwin']             
-        directory = '/Users/stgruber/Desktop'             
-        ERA5sf = ERA5sf(date, area, variables, directory) 
-        ERA5sf.download()   
-    """
-    def __init__(self, date, area, variables, directory):
-        self.date       = date
-        self.area       = area
-        self.directory  = directory
-        outfile = 'era5_sf' + self.getDstring() + '.nc'
-        self.file_ncdf  = path.join(self.directory, outfile)
-
-        # dictionary to translate CF Standard Names into ERA5
-        # pressure level variable names. 
-        # [m] total precipitation
-        # [J m-2] short-wave downward
-        # [J m-2] long-wave downward
-        dpar = {'precipitation_amount'              : '228.128', #[kg m**-2 s**-1]
-                'downwelling_shortwave_flux_in_air' : '169.128', #[J m**-2]
-                'downwelling_longwave_flux_in_air'  : '175.128'} #[J m**-2]
-                
-        # translate variables into those present in ERA pl data        
-        self.TranslateCF2ERA(variables, dpar)
-
-        
-    def getStep(self):
-        steps = np.arange(1, 13)
-        steps = [str(s) for s in steps]
-        steps = '/'.join(steps)
-        
-        return steps
-
-    def getDictionary(self):
-        self.dictionary = {
-           'levtype'  : "sfc",
-           'time'     : "06:00:00/18:00:00",
-           'step'     : self.getStep(),#0,
-           'type'     : "fc",
-           'param'    : self.param,
-           'target'   : self.file_ncdf
-           } 
-        self.dictionary.update(self.getDictionaryGen(self.area, self.date))
-        return self.dictionary  
-        
-    def __str__(self):
-        string = ("List of variables to query ECMWF server for "
-                  "ERA5 air tenperature data: {0}")
-        return string.format(self.getDictionary)      
-                
-class ERA5to(ERA5generic):
-    """
-    Returns an object for downloading and handling ERA5
-    topography (invariant).
-       
-    Args:      
-              
-    Example:
-        area  = {'north' :  40.0,
-                 'south' :  45.0,
-                 'west'  :  60.0,
-                 'east'  :  65.0}            
-        directory = '/Users/stgruber/Desktop'             
-        ERA5to = ERA5to(area, directory) 
-        ERA5to.download()       
-    """
-    def __init__(self, area, directory):
-        self.area       = area
-        self.date       = {'beg' : datetime(2017, 1, 1),
-                           'end' : datetime(2017, 1, 1)}
-        self.directory  = directory
-        self.file_ncdf  = path.join(self.directory,'era5_to.nc')
-
-    def getDictionary(self):
-        self.dictionary = {
-           'levtype'  : "sfc",
-           'time'     : "00:00:00",
-           'step'     : "0",
-           'type'     : "an",
-           'param'    : "129.128/172.128", # geopotential and land-sea mask
-           'target'   : self.file_ncdf
-           } 
-        self.dictionary.update(self.getDictionaryGen(self.area, self.date))
-        return self.dictionary   
-        
-    def __str__(self):
-        string = ("List of variables to query ECMWF server for "
-                  "ERA5 air tenperature data: {0}")
-        return string.format(self.getDictionary) 
-                 
-
-class ERA5interpolate(object):
-    """
-    Collection of methods to interpolate ERA5 netCDF files to station
-    coordinates. All variables retain theit original units and time stepping.
-    """
-        
-    def __init__(self, ifile):
-        #read parameter file
-        self.ifile = ifile
-        par = ParameterIO(self.ifile)
-        self.dir_inp = path.join(par.project_directory,'era5') 
-        self.dir_out = path.join(par.project_directory,'station')
-        self.variables = par.variables
-        self.list_name = par.list_name
-        self.stations_csv = path.join(par.project_directory,
-                                      'par', par.station_list)
-        
-        #read station points 
-        self.stations = StationListRead(self.stations_csv)  
-        #convert longitude to ERA notation if using negative numbers  
-        self.stations['longitude_dd'] = self.stations['longitude_dd'] % 360             
-        
-        # time bounds, add one day to par.end to include entire last day
-        self.date  = {'beg' : par.beg,
-                      'end' : par.end + timedelta(days=1)}
-    
-        # chunk size: how many time steps to interpolate at the same time?
-        # A small chunk size keeps memory usage down but is slow.
-        self.cs  = int(par.chunk_size)
-    
-
-    def ERAinterp2D(self, ncfile_in, ncf_in, points, tmask_chunk,
-                        variables=None, date=None):    
-        """
-        Biliner interpolation from fields on regular grid (latitude, longitude) 
-        to individual point stations (latitude, longitude). This works for
-        surface and for pressure level files (all Era5 files).
-          
-        Args:
-            ncfile_in: Full path to an Era5 derived netCDF file. This can
-                       contain wildcards to point to multiple files if temporal
-                       chunking was used.
-              
-            ncf_in: A netCDF4.MFDataset derived from reading in ERA5 
-                    multiple files (def ERA2station())
-            
-            points: A dictionary of locations. See method StationListRead in
-                    generic.py for more details.
-        
-            variables:  List of variable(s) to interpolate such as 
-                        ['r', 't', 'u','v', 't2m', 'u10', 'v10', 'ssrd', 'strd', 'tp'].
-                        Defaults to using all variables available.
-        
-            date: Directory to specify begin and end time for the derived time 
-                  series. Defaluts to using all times available in ncfile_in.
-              
-        Example:
-            from datetime import datetime
-            date  = {'beg' : datetime(2008, 1, 1),
-                      'end' : datetime(2008,12,31)}
-            variables  = ['t','u', 'v']       
-            stations = StationListRead("points.csv")      
-            ERA2station('era5_sa.nc', 'era5_sa_inter.nc', stations, 
-                        variables=variables, date=date)        
-        """   
-        
-        # is it a file with pressure levels?
-        pl = 'level' in ncf_in.dimensions.keys()
-
-        # get spatial dimensions
-        if pl: # only for pressure level files
-            lev  = ncf_in.variables['level'][:]
-            nlev = len(lev)
-              
-        # test if time steps to interpolate remain
-        nt = sum(tmask_chunk)
-        if nt == 0:
-            raise ValueError('No time steps from netCDF file selected.')
-    
-        # get variables
-        varlist = [str_encode(x) for x in ncf_in.variables.keys()]
-        varlist.remove('time')
-        varlist.remove('latitude')
-        varlist.remove('longitude')
-        if pl: #only for pressure level files
-            varlist.remove('level')
-    
-        #list variables that should be interpolated
-        if variables is None:
-            variables = varlist
-        #test is variables given are available in file
-        if (set(variables) < set(varlist) == 0):
-            raise ValueError('One or more variables not in netCDF file.')           
-
-        # Create source grid from a SCRIP formatted file. As ESMF needs one
-        # file rather than an MFDataset, give first file in directory.
-        flist = np.sort(filter(listdir(self.dir_inp), 
-                               path.basename(ncfile_in)))
-        ncsingle = path.join(self.dir_inp, flist[0])
-        sgrid = ESMF.Grid(filename=ncsingle, filetype=ESMF.FileFormat.GRIDSPEC)
-
-        # create source field on source grid
-        if pl: #only for pressure level files
-            sfield = ESMF.Field(sgrid, name='sgrid',
-                                staggerloc=ESMF.StaggerLoc.CENTER,
-                                ndbounds=[len(variables), nt, nlev])
-        else: # 2D files
-            sfield = ESMF.Field(sgrid, name='sgrid',
-                                staggerloc=ESMF.StaggerLoc.CENTER,
-                                ndbounds=[len(variables), nt])
-
-        # assign data from ncdf: (variable, time, latitude, longitude) 
-        for n, var in enumerate(variables):
-            
-            if pl: # only for pressure level files
-                if ESMFnew:
-                    sfield.data[:,:,n,:,:] = ncf_in.variables[var][tmask_chunk,:,:,:].transpose((3,2,0,1)) 
-                else:
-                    sfield.data[n,:,:,:,:] = ncf_in.variables[var][tmask_chunk,:,:,:].transpose((0,1,3,2)) # original
-
-            else:
-                if ESMFnew:
-                    sfield.data[:,:,n,:] = ncf_in.variables[var][tmask_chunk,:,:].transpose((2,1,0))
-                else:
-                    sfield.data[n,:,:,:] = ncf_in.variables[var][tmask_chunk,:,:].transpose((0,2,1)) # original
-                
-
-        # create locstream, CANNOT have third dimension!!!
-        locstream = ESMF.LocStream(len(self.stations), 
-                                   coord_sys=ESMF.CoordSys.SPH_DEG)
-        locstream["ESMF:Lon"] = list(self.stations['longitude_dd'])
-        locstream["ESMF:Lat"] = list(self.stations['latitude_dd'])
-
-        # create destination field
-        if pl: # only for pressure level files
-            dfield = ESMF.Field(locstream, name='dfield', 
-                                ndbounds=[len(variables), nt, nlev])
-        else:
-            dfield = ESMF.Field(locstream, name='dfield', 
-                                ndbounds=[len(variables), nt])
-        
-
-        # regridding function, consider ESMF.UnmappedAction.ERROR
-        regrid2D = ESMF.Regrid(sfield, dfield,
-                                regrid_method=ESMF.RegridMethod.BILINEAR,
-                                unmapped_action=ESMF.UnmappedAction.IGNORE,
-                                dst_mask_values=None)
-                  
-        # regrid operation, create destination field (variables, times, points)
-        dfield = regrid2D(sfield, dfield)        
-        sfield.destroy() #free memory                  
-		    
-        return dfield, variables
-
-    def ERA2station(self, ncfile_in, ncfile_out, points,
-                    variables = None, date = None):
-        
-        """
-        Biliner interpolation from fields on regular grid (latitude, longitude) 
-        to individual point stations (latitude, longitude). This works for
-        surface and for pressure level files (all ERA5 files). The type 
-        of variable and file structure are determined from the input.
-        
-        This function creates an empty of netCDF file to hold the interpolated 
-        results, by calling ERA5generic().netCDF_empty. Then, data is 
-        interpolated in temporal chunks and appended. The temporal chunking can 
-        be set in the interpolation parameter file.
-        
-        Args:
-        ncfile_in: Full path to an ERA5 derived netCDF file. This can
-                   contain wildcards to point to multiple files if temporal
-                  chunking was used.
-            
-        ncfile_out: Full path to the output netCDF file to write.     
-        
-        points: A dictionary of locations. See method StationListRead in
-                generic.py for more details.
-    
-        variables:  List of variable(s) to interpolate such as 
-                    ['r', 't', 'u','v', 't2m', 'u10', 'v10', 'ssrd', 'strd', 'tp'].
-                    Defaults to using all variables available.
-    
-        date: Directory to specify begin and end time for the derived time 
-                series. Defaluts to using all times available in ncfile_in.
-        
-        cs: chunk size, i.e. how many time steps to interpolate at once. This 
-            helps to manage overall memory usage (small cs is slower but less
-            memory intense).          
-        """
-                
-        # read in one type of mutiple netcdf files       
-        ncf_in = nc.MFDataset(ncfile_in, 'r', aggdim ='time')
-        # is it a file with pressure levels?
-        pl = 'level' in ncf_in.dimensions.keys()
-
-        # build the output of empty netCDF file
-        ERA5generic().netCDF_empty(ncfile_out, self.stations, ncf_in) 
-                                     
-        # open the output netCDF file, set it to be appendable ('a')
-        ncf_out = nc.Dataset(ncfile_out, 'a')
-
-        # get time and convert to datetime object
-        nctime = ncf_in.variables['time'][:]
-        #"hours since 1900-01-01 00:00:0.0"
-        t_unit = ncf_in.variables['time'].units 
-        try :
-            t_cal = ncf_in.variables['time'].calendar
-        except AttributeError :  # attribute doesn't exist
-            t_cal = u"gregorian" # standard
-        time = nc.num2date(nctime, units = t_unit, calendar = t_cal)
-        
-        # detect invariant files (topography etc.)
-        if len(time) == 1:
-            invariant=True
-        else:
-            invariant=False                                                                         
-                                                                                                                                                                                                                                            
-        # restrict to date/time range if given
-        if date is None:
-            tmask = time < datetime(3000, 1, 1)
-        else:
-            tmask = (time < date['end']) * (time >= date['beg'])
-                          
-        # get time vector for output
-        time_in = nctime[tmask]     
-
-        # ensure that chunk sizes cover entire period even if
-        # len(time_in) is not an integer multiple of cs
-        niter  = len(time_in)//self.cs
-        niter += ((len(time_in) % self.cs) > 0)
-
-        # loop over chunks
-        for n in range(niter):
-            # indices (relative to index of the output file)
-            beg = n * self.cs
-            # restrict last chunk to lenght of tmask plus one (to get last time)
-            end = min(n*self.cs + self.cs, len(time_in))-1
-            
-            # time to make tmask for chunk 
-            beg_time = nc.num2date(time_in[beg], units=t_unit, calendar=t_cal)
-            if invariant:
-                # allow topography to work in same code, len(nctime) = 1
-                end_time = nc.num2date(nctime[0], units=t_unit, calendar=t_cal)
-                #end = 1
-            else:
-                end_time = nc.num2date(time_in[end], units=t_unit, calendar=t_cal)
-                
-            #'<= end_time', would damage appending
-            tmask_chunk = (time <= end_time) * (time >= beg_time)
-            if invariant:
-                # allow topography to work in same code
-                tmask_chunk = [True]
-                 
-	    # get the interpolated variables
-            dfield, variables = self.ERAinterp2D(ncfile_in, ncf_in, 
-                                                 self.stations, tmask_chunk,
-                                                 variables=None, date=None) 
-
-            # append time
-            ncf_out.variables['time'][:] = np.append(ncf_out.variables['time'][:], 
-                                                     time_in[beg:end+1])
-                                  
-            #append variables
-            for i, var in enumerate(variables):
-                if variables_skip(var):
-                    continue
-                                                              
-                if pl:
-                    if ESMFnew:
-                        # dfield has dimensions (station, variables, time, pressure levels
-                        ncf_out.variables[var][beg:end+1,:,:] = dfield.data[:,i,:,:]   # hasn't been changed to ESMFnew yet
-                    else:
-                        # dimension: time, level, station (pressure level files)
-                        ncf_out.variables[var][beg:end+1,:,:] = dfield.data[i,:,:,:]        
-                else:   
-                    if ESMFnew:
-                        # dfield has dimensions (station, variables, time)
-                        ncf_out.variables[var][beg:end+1,:] = dfield.data[:,i,:]
-                    else:
-                        # dfield has dimensions time, station (2D files)
-                        ncf_out.variables[var][beg:end+1,:] = dfield.data[i,:,:]
-      		                                                                 	    
-                                     
-        #close the file
-        ncf_in.close()
-        ncf_out.close()
-                         
-       
-    def levels2elevation(self, ncfile_in, ncfile_out):    
-        """
-        Linear 1D interpolation of pressure level data available for individual
-        stations to station elevation. Where and when stations are below the 
-        lowest pressure level, they are assigned the value of the lowest 
-        pressure level.
-        
-        """
-        # open file 
-        #TODO check the aggdim does not work
-        ncf = nc.MFDataset(ncfile_in, 'r', aggdim='time')
-        height = ncf.variables['height'][:]
-        nt = len(ncf.variables['time'][:])
-        nl = len(ncf.variables['level'][:])
-        
-        # list variables
-        varlist = [str_encode(x) for x in ncf.variables.keys()]
-        varlist.remove('time')
-        varlist.remove('station')
-        varlist.remove('latitude')
-        varlist.remove('longitude')
-        varlist.remove('level')
-        varlist.remove('height')
-        varlist.remove('z')
-
-        # === open and prepare output netCDF file ==============================
-        # dimensions: station, time
-        # variables: latitude(station), longitude(station), elevation(station)
-        #            others: ...(time, station)
-        # stations are integer numbers
-        # create a file (Dataset object, also the root group).
-        rootgrp = nc.Dataset(ncfile_out, 'w', format='NETCDF4')
-        rootgrp.Conventions = 'CF-1.6'
-        rootgrp.source      = 'ERA5, interpolated (bi)linearly to stations'
-        rootgrp.featureType = "timeSeries"
-
-        # dimensions
-        station = rootgrp.createDimension('station', len(height))
-        time    = rootgrp.createDimension('time', nt)
-
-        # base variables
-        time           = rootgrp.createVariable('time',     'i4',('time'))
-        time.long_name = 'time'
-        time.units     = 'hours since 1900-01-01 00:00:0.0'
-        time.calendar  = 'gregorian'
-        station             = rootgrp.createVariable('station','i4',('station'))
-        station.long_name   = 'station for time series data'
-        station.units       = '1'
-        latitude            = rootgrp.createVariable('latitude','f4',('station'))
-        latitude.long_name  = 'latitude'
-        latitude.units      = 'degrees_north'    
-        longitude           = rootgrp.createVariable('longitude','f4',('station'))
-        longitude.long_name = 'longitude'
-        longitude.units     = 'degrees_east'  
-        height           = rootgrp.createVariable('height','f4',('station'))
-        height.long_name = 'height_above_reference_ellipsoid'
-        height.units     = 'm'  
-       
-        # assign base variables
-        time[:]      = ncf.variables['time'][:]
-        station[:]   = ncf.variables['station'][:]
-        latitude[:]  = ncf.variables['latitude'][:]
-        longitude[:] = ncf.variables['longitude'][:]
-        height[:]    = ncf.variables['height'][:]
-        
-        # create and assign variables from input file
-        for var in varlist:
-            tmp   = rootgrp.createVariable(var,'f4',('time', 'station'))    
-            tmp.long_name = ncf.variables[var].long_name.encode('UTF8')
-            tmp.units     = ncf.variables[var].units.encode('UTF8')  
-
-        # add air pressure as new variable
-        var = 'air_pressure'
-        varlist.append(var)
-        tmp   = rootgrp.createVariable(var,'f4',('time', 'station'))    
-        tmp.long_name = var.encode('UTF8')
-        tmp.units     = 'hPa'.encode('UTF8') 
-        # end file prepation ===================================================
-                                                                                                
-        # loop over stations
-        for n, h in enumerate(height): 
-            # convert geopotential [mbar] to height [m], shape: (time, level)
-            ele = ncf.variables['z'][:,:,n] / 9.80665
-            # TODO: check if height of stations in data range
-            
-            # difference in elevation, level directly above will be >= 0
-            dele = ele - h
-            # vector of level indices that fall directly above station. 
-            # Apply after ravel() of data.
-            va = np.argmin(dele + (dele < 0) * 100000, axis=1) 
-            # mask for situations where station is below lowest level
-            mask = va < (nl-1)
-            va += np.arange(ele.shape[0]) * ele.shape[1]
-            
-            # Vector level indices that fall directly below station.
-            # Apply after ravel() of data.
-            vb = va + mask # +1 when OK, +0 when below lowest level
-            
-            # weights
-            wa = np.absolute(dele.ravel()[vb]) 
-            wb = np.absolute(dele.ravel()[va])
-            wt = wa + wb
-            wa /= wt # Apply after ravel() of data.
-            wb /= wt # Apply after ravel() of data.
-            
-            #loop over variables and apply interpolation weights
-            for v, var in enumerate(varlist):
-                if var == 'air_pressure':
-                    # pressure [Pa] variable from levels, shape: (time, level)
-                    data = np.repeat([ncf.variables['level'][:]],
-                                      len(time),axis=0).ravel() 
-                else:    
-                    #read data from netCDF
-                    data = ncf.variables[var][:,:,n].ravel()
-                    
-                ipol = data[va]*wa + data[vb]*wb   # interpolated value                    
-                rootgrp.variables[var][:,n] = ipol # assign to file   
-    
-        rootgrp.close()
-        ncf.close()
-        # closed file ==========================================================    
-
-
-    def TranslateCF2short(self, dpar):
-        """
-        Map CF Standard Names into short codes used in ERA5 netCDF files.
-        """
-        varlist = [] 
-        for var in self.variables:
-            varlist.append(dpar.get(var))
-        # drop none
-        varlist = [item for item in varlist if item is not None]      
-        # flatten
-        varlist = [item for sublist in varlist for item in sublist]         
-        return(varlist) 
-    
-    def process(self):
-        """
-        Interpolate point time series from downloaded data. Provides access to 
-        the more generically ERA-like interpolation functions.
-        """                       
-
-        # 2D Interpolation for Invariant Data      
-        # dictionary to translate CF Standard Names into ERA5
-        # pressure level variable keys.            
-        dummy_date  = {'beg' : datetime(1979, 1, 1, 12, 0),
-                       'end' : datetime(1979, 1, 1, 12, 0)}     
-        self.ERA2station(path.join(self.dir_inp,'era5_to.nc'), 
-                         path.join(self.dir_out,'era5_to_' + 
-                                   self.list_name + '.nc'), self.stations,
-                                   ['z', 'lsm'], date = dummy_date)  
-                                  
-        # === 2D Interpolation for Surface Analysis Data ===    
-        # dictionary to translate CF Standard Names into ERA5
-        # pressure level variable keys. 
-        dpar = {'air_temperature'   : ['t2m'],  # [K] 2m values
-                'relative_humidity' : ['d2m'],  # [K] 2m values
-                'downwelling_shortwave_flux_in_air_assuming_clear_sky' : 
-                    ['tco3', 'tcwv'],   # [kg m-2] Total column ozone 
-                                        # [kg m-2] Total column W vapor                                                             
-                'wind_speed' : ['u10', 'v10']}   # [m s-1] 10m values   
-        varlist = self.TranslateCF2short(dpar)                      
-        self.ERA2station(path.join(self.dir_inp,'era5_sa_*.nc'), 
-                         path.join(self.dir_out,'era5_sa_' + 
-                                   self.list_name + '.nc'), self.stations,
-                                   varlist, date = self.date)          
-        
-        # 2D Interpolation for Surface Forecast Data    'tp', 'strd', 'ssrd' 
-        # dictionary to translate CF Standard Names into ERA5
-        # pressure level variable keys.       
-        # [m] total precipitation
-        # [J m-2] short-wave downward
-        # [J m-2] long-wave downward
-        dpar = {'precipitation_amount'              : ['tp'],   
-                'downwelling_shortwave_flux_in_air' : ['ssrd'], 
-                'downwelling_longwave_flux_in_air'  : ['strd']} 
-        varlist = self.TranslateCF2short(dpar)                           
-        self.ERA2station(path.join(self.dir_inp,'era5_sf_*.nc'), 
-                         path.join(self.dir_out,'era5_sf_' + 
-                                   self.list_name + '.nc'), self.stations,
-                                   varlist, date = self.date)          
-                         
-        
-        # === 2D Interpolation for Pressure Level Data ===
-        # dictionary to translate CF Standard Names into ERA5
-        # pressure level variable keys. 
-        dpar = {'air_temperature'   : ['t'],           # [K]
-                'relative_humidity' : ['r'],           # [%]
-                'wind_speed'        : ['u', 'v']}      # [m s-1]
-        varlist = self.TranslateCF2short(dpar).append('z')
-        self.ERA2station(path.join(self.dir_inp,'era5_pl_*.nc'), 
-                         path.join(self.dir_out,'era5_pl_' + 
-                                   self.list_name + '.nc'), self.stations,
-                                   varlist, date = self.date)  
-                                                                                                                                                                                                                                                                                                                                                                                                                                                                                                                                                                                                                                                                                                                                                                                                                                                                                                                                                                                                                                                                                                                                                                                                                                                                                                                                                                                                                                                                                                                                                                                                                                                                                                                                                                                                                                                                                                                                                                                                                                                                                                                                                                                                                                                                                                                                                                                                                                                                                                                                                                                                                                                                                                                                                                                                                                                                                                                                                                                                                   
-        # 1D Interpolation for Pressure Level Data
-        self.levels2elevation(path.join(self.dir_out,'era5_pl_' + 
-                                        self.list_name + '.nc'), 
-                              path.join(self.dir_out,'era5_pl_' + 
-                                        self.list_name + '_surface.nc')) 
-        
-        
-class ERA5download(object):
-    """
-    Class for ERA5 data that has methods for querying 
-    the ECMWF server, returning all variables usually needed.
-       
-    Args:
-        pfile: Full path to a Globsim Download Parameter file. 
-              
-    Example:          
-        ERAd = ERA5download(pfile) 
-        ERAd.retrieve()
-    """
-        
-    def __init__(self, pfile):
-        # read parameter file
-        self.pfile = pfile
-        par = ParameterIO(self.pfile)
-        
-        # assign bounding box
-        self.area  = {'north':  par.bbN,
-                      'south':  par.bbS,
-                      'west' :  par.bbW,
-                      'east' :  par.bbE}
-        
-        # sanity check to make sure area is good
-        if (par.bbN < par.bbS) or (par.bbE < par.bbW):
-            raise Exception("Bounding box is invalid: {}".format(self.area))         
-        
-        # time bounds
-        self.date  = {'beg' : par.beg,
-                      'end' : par.end}
-
-        # elevation
-        self.elevation = {'min' : par.ele_min, 
-                          'max' : par.ele_max}
-        
-        # data directory for ERA5
-        self.directory = path.join(par.project_directory, "era5") 
-        if path.isdir(self.directory) == False:
-            makedirs(self.directory)   
-     
-        # variables
-        self.variables = par.variables
-            
-        # chunk size for downloading and storing data [days]        
-        self.chunk_size = par.chunk_size            
-
-                           
-    def retrieve(self):
-        """
-        Retrieve all required ERA5 data from MARS/CDS server.
-        """        
-        # prepare time loop
-        date_i = {}
-        slices = floor(float((self.date['end'] - self.date['beg']).days)/
-                       self.chunk_size)+1
-                                                 
-        # topography
-        if path.isfile(path.join(self.directory,'era5_to.nc')):
-            print("WARNING: File 'era5_to.nc' already exists. Skipping.")
-        else: 
-            top = ERA5to(self.area, self.directory)
-            top.download()
-        
-        for ind in range (0, int(slices)): 
-            #prepare time slices   
-            date_i['beg'] = self.date['beg'] + timedelta(days = 
-                            self.chunk_size * ind)
-            date_i['end'] = self.date['beg'] + timedelta(days = 
-                            self.chunk_size * (ind+1) - 1)
-            if ind == (slices-1):
-                date_i['end'] = self.date['end']
-            
-            #actual functions                                                                           
-            pl = ERA5pl(date_i, self.area, self.elevation, 
-                       self.variables, self.directory) 
-            sa = ERA5sa(date_i, self.area, self.variables, self.directory) 
-            sf = ERA5sf(date_i, self.area, self.variables, self.directory) 
-        
-            #download from ECMWF server convert to netCDF  
-            ERAli = [pl, sa, sf]
-            for era in ERAli:
-                era.download()          
-        
-        # report inventory
-        self.inventory()  
-        
-                                                                                                                                                                                                           
-    def inventory(self):
-        """
-        Report on data avaialbe in directory: time slice, variables, area 
-        """
-        print("\n\n\n")
-        print("=== INVENTORY FOR GLOBSIM ERA5 DATA === \n")
-        print("Download parameter file: \n" + self.pfile + "\n")
-        # loop over filetypes, read, report
-        file_type = ['era5_pl_*.nc', 'era5_sa_*.nc', 
-                     'era5_sf_*.nc', 'era5_t*.nc']
-        for ft in file_type:
-            infile = path.join(self.directory, ft)
-            nf = len(filter(listdir(self.directory), ft))
-            print(str(nf) + " FILE(S): " + infile)
-            
-            if nf > 0:
-                # open dataset
-                ncf = nc.MFDataset(infile, 'r', aggdim='time')
-                
-                # list variables
-                keylist = [str_encode(x) for x in ncf.variables.keys()]
-                print("    VARIABLES:")
-                print("        " + str(len(keylist)) + 
-                      " variables, including dimensions")
-                for key in keylist:
-                    print("        " + ncf.variables[key].long_name)
-                
-                # time slice
-                time = ncf.variables['time']
-                tmin = '{:%Y/%m/%d}'.format(nc.num2date(min(time[:]), 
-                                     time.units, calendar=time.calendar))
-                tmax = '{:%Y/%m/%d}'.format(nc.num2date(max(time[:]), 
-                                     time.units, calendar=time.calendar))
-                print("    TIME SLICE")                     
-                print("        " + str(len(time[:])) + " time steps")
-                print("        " + tmin + " to " + tmax)
-                      
-                # area
-                lon = ncf.variables['longitude']
-                lat = ncf.variables['latitude']
-                nlat = str(len(lat))
-                nlon = str(len(lon))
-                ncel = str(len(lat) * len(lon))
-                print("    BOUNDING BOX / AREA")
-                print("        " + ncel + " cells, " + nlon + 
-                      " W-E and " + nlat + " S-N")
-                print("        N: " + str(max(lat)))
-                print("        S: " + str(min(lat)))
-                print("        W: " + str(min(lon)))
-                print("        E: " + str(max(lon)))
-                            
-                ncf.close()
-                   
-    def __str__(self):
-        return "Object for ERA5 data download and conversion"                
-
-                                                        
-class ERA5scale(object):
-    """
-    Class for ERA5 data that has methods for scaling station data to
-    better resemble near-surface fluxes.
-    
-    Processing kernels have names in UPPER CASE.
-       
-    Args:
-        sfile: Full path to a Globsim Scaling Parameter file. 
-              
-    Example:          
-        ERAd = ERA5scale(sfile) 
-        ERAd.process()
-    """
-        
-    def __init__(self, sfile):
-        # read parameter file
-        self.sfile = sfile
-        par = ParameterIO(self.sfile)
-        
-        # read kernels
-        self.kernels = par.kernels
-        if not isinstance(self.kernels, list):
-            self.kernels = [self.kernels]
-            
-        # input file handles
-        self.nc_pl = nc.Dataset(path.join(par.project_directory,
-                                'station/era5_pl_' + 
-                                par.list_name + '_surface.nc'), 'r')
-        self.nc_sa = nc.Dataset(path.join(par.project_directory,
-                                'station/era5_sa_' + 
-                                par.list_name + '.nc'), 'r')
-        self.nc_sf = nc.Dataset(path.join(par.project_directory,
-                                'station/era5_sf_' + 
-                                par.list_name + '.nc'), 'r')
-        self.nc_to = nc.Dataset(path.join(par.project_directory,
-                                'station/era5_to_' + 
-                                par.list_name + '.nc'), 'r')
-        self.nstation = len(self.nc_to.variables['station'][:])                     
-                              
-        # output file 
-        self.output_file = self.getOutNCF(par, 'era5')
-        
-        # time vector for output data
-        # get time and convert to datetime object
-        nctime = self.nc_pl.variables['time'][:]
-        self.t_unit = self.nc_pl.variables['time'].units #"hours since 1900-01-01 00:00:0.0"
-        self.t_cal  = self.nc_pl.variables['time'].calendar
-        time = nc.num2date(nctime, units = self.t_unit, calendar = self.t_cal)
-        
-        # interpolation scale factor
-        self.time_step = par.time_step * 3600    # [s] scaled file
-        interval_in = (time[1]-time[0]).seconds #interval in seconds
-        interpN = floor(interval_in/self.time_step)
-        
-        #number of time steps for output, include last value
-        self.nt = int(floor((max(time) - min(time)).total_seconds()
-                            / 3600 / par.time_step)) + 1 * interpN 
-
-        # vector of output time steps as datetime object
-        # 'seconds since 1900-01-01 00:00:0.0'
-        mt = min(time)
-        self.times_out = [mt + timedelta(seconds = (x*self.time_step)) 
-                          for x in range(0, self.nt)]                                                                   
-                                      
-        # vector of output time steps as written in ncdf file [s]
-        self.scaled_t_units = 'seconds since 1900-01-01 00:00:0.0'
-        self.times_out_nc = nc.date2num(self.times_out, 
-                                        units = self.scaled_t_units, 
-                                        calendar = self.t_cal) 
-                                        
-        # get the station file
-        self.stations_csv = path.join(par.project_directory,
-                                      'par', par.station_list)
-        #read station points 
-        self.stations = StationListRead(self.stations_csv)
-        
-    def getOutNCF(self, par, src, scaleDir = 'scale'):
-        '''make out file name'''
-        
-        src = '_'.join(['sitelist', src])
-        fname = [par.project_directory, scaleDir, src]
-        fname = '/'.join(fname)
-        fname = fname + '.nc'
-        
-        return fname
-        
-    def process(self):
-        """
-        Run all relevant processes and save data. Each kernel processes one 
-        variable and adds it to the netCDF file.
-        """    
-        self.rg = ScaledFileOpen(self.output_file, self.nc_pl, self.times_out_nc,
-        t_unit = self.scaled_t_units, station_names = self.stations['station_name'])
-        
-        
-        # iterate thorugh kernels and start process
-        for kernel_name in self.kernels:
-            if hasattr(self, kernel_name):
-                print(kernel_name)
-                getattr(self, kernel_name)()
-            
-        # close netCDF files   
-        self.rg.close()
-        self.nc_pl.close()
-        self.nc_sf.close()
-        self.nc_sa.close()
-        self.nc_to.close()
-        
-    def PRESS_Pa_pl(self):
-        """
-        Surface air pressure from pressure levels.
-        """        
-        # add variable to ncdf file
-        vn = 'PRESS_ERA5_Pa_pl' # variable name
-        var           = self.rg.createVariable(vn,'f4',('time','station'))    
-        var.long_name = 'air_pressure ERA-5 pressure levels only'
-        var.units     = 'Pa'.encode('UTF8')  
-        
-        # interpolate station by station
-        time_in = self.nc_pl.variables['time'][:].astype(np.int64)  
-        values  = self.nc_pl.variables['air_pressure'][:]                   
-        for n, s in enumerate(self.rg.variables['station'][:].tolist()): 
-            #scale from hPa to Pa 
-            self.rg.variables[vn][:, n] = series_interpolate(self.times_out_nc, 
-                                        time_in*3600, values[:, n]) * 100          
-
-    def AIRT_C_pl(self):
-        """
-        Air temperature derived from pressure levels, exclusively.
-        """        
-        # add variable to ncdf file
-        vn = 'AIRT_ERA5_C_pl' # variable name
-        var           = self.rg.createVariable(vn,'f4',('time','station'))    
-        var.long_name = 'air_temperature ERA-5 pressure levels only'
-        var.units     = self.nc_pl.variables['t'].units.encode('UTF8')  
-        
-        # interpolate station by station
-        time_in = self.nc_pl.variables['time'][:].astype(np.int64)  
-        values  = self.nc_pl.variables['t'][:]                   
-        for n, s in enumerate(self.rg.variables['station'][:].tolist()):  
-            self.rg.variables[vn][:, n] = series_interpolate(self.times_out_nc, 
-                                        time_in*3600, values[:, n]-273.15)          
-
-    def AIRT_C_sur(self):
-        """
-        Air temperature derived from surface data, exclusively.
-        """
-        # add variable to ncdf file
-        vn = 'AIRT_ERA5_C_sur' # variable name
-        var           = self.rg.createVariable(vn,'f4',('time', 'station'))    
-        var.long_name = '2_metre_temperature ERA-5 surface only'
-        var.units     = self.nc_sa.variables['t2m'].units.encode('UTF8')  
-        
-        # interpolate station by station
-        time_in = self.nc_sa.variables['time'][:].astype(np.int64)      
-        values  = self.nc_sa.variables['t2m'][:]                   
-        for n, s in enumerate(self.rg.variables['station'][:].tolist()):  
-            self.rg.variables[vn][:, n] = series_interpolate(self.times_out_nc, 
-                                                    time_in*3600, 
-                                                    values[:, n]-273.15)           
-        
-    def AIRT_redcapp(self):
-        """
-        Air temperature derived from surface data and pressure level data as
-        shown by the method REDCAPP.
-        """       
-        print("AIRT_ERA5_redcapp")            
-
-    def PREC_mm_sur(self):
-        """
-        Precipitation sum in mm for the time step given.
-        """   
-        # add variable to ncdf file
-        vn = 'PREC_ERA5_mm_sur' # variable name
-        var           = self.rg.createVariable(vn,'f4',('time', 'station'))    
-        var.long_name = 'Total precipitation ERA-5 surface only'
-        var.units     = "mm".encode('UTF8')  
-        
-        # interpolate station by station
-        time_in = self.nc_sf.variables['time'][:].astype(np.int64)  
-        values  = self.nc_sf.variables['tp'][:]               
-        for n, s in enumerate(self.rg.variables['station'][:].tolist()): 
-            self.rg.variables[vn][:, n] = series_interpolate(self.times_out_nc, 
-                                          time_in*3600, values[:, n], 
-                                          cum=True) * (1000 * self.time_step) 
-                                          # from m to mm and from rate to sum             
-            
-    def RH_per_sur(self):
-        """
-        Relative humdity derived from surface data, exclusively. Clipped to
-        range [0.1,99.9]. Kernel AIRT_ERA5_C_sur must be run before.
-        """         
-        # temporary variable,  interpolate station by station
-        dewp = np.zeros((self.nt, self.nstation), dtype=np.float32)
-        time_in = self.nc_sa.variables['time'][:].astype(np.int64)  
-        values  = self.nc_sa.variables['d2m'][:]                   
-        for n, s in enumerate(self.rg.variables['station'][:].tolist()):  
-            dewp[:, n] = series_interpolate(self.times_out_nc, 
-                                            time_in*3600, values[:, n]-273.15) 
-                                                    
-        # add variable to ncdf file
-        vn = 'RH_ERA5_per_sur' # variable name
-        var           = self.rg.createVariable(vn,'f4',('time', 'station'))    
-        var.long_name = 'Relative humidity ERA-5 surface only'
-        var.units     = 'Percent'
-        
-        # simple: https://doi.org/10.1175/BAMS-86-2-225
-        RH = 100 - 5 * (self.rg.variables['AIRT_ERA5_C_sur'][:, :]-dewp[:, :])
-        self.rg.variables[vn][:, :] = RH.clip(min=0.1, max=99.9)    
-        
-        
-    def WIND_sur(self):
-        """
-        Wind speed and direction temperature derived from surface data, 
-        exclusively.
-        """    
-        # temporary variable, interpolate station by station
-        U = np.zeros((self.nt, self.nstation), dtype=np.float32)
-        time_in = self.nc_sa.variables['time'][:].astype(np.int64)  
-        values  = self.nc_sa.variables['u10'][:]                   
-        for n, s in enumerate(self.rg.variables['station'][:].tolist()):  
-            U[:, n] = series_interpolate(self.times_out_nc, 
-                                         time_in*3600, values[:, n]) 
-        
-        # temporary variable, interpolate station by station
-        V = np.zeros((self.nt, self.nstation), dtype=np.float32)
-        time_in = self.nc_sa.variables['time'][:].astype(np.int64)  
-        values  = self.nc_sa.variables['v10'][:]                   
-        for n, s in enumerate(self.rg.variables['station'][:].tolist()):  
-            V[:, n] = series_interpolate(self.times_out_nc, 
-                                         time_in*3600, values[:, n]) 
-
-        # wind speed, add variable to ncdf file, convert
-        vn = 'WSPD_ERA5_ms_sur' # variable name
-        var           = self.rg.createVariable(vn,'f4',('time', 'station'))    
-        var.long_name = '10 wind speed ERA-5 surface only'
-        var.units     = 'm s**-1'  
-        self.rg.variables[vn][:, :] = np.sqrt(np.power(V,2) + np.power(U,2))  
-                
-        # wind direction, add variable to ncdf file, convert, relative to North 
-        vn = 'WDIR_ERA5_deg_sur' # variable name
-        var           = self.rg.createVariable(vn,'f4',('time', 'station'))    
-        var.long_name = '10 wind direction ERA-5 surface only'
-        var.units     = 'deg'                                                                 
-        self.rg.variables[vn][:, :] = np.mod(np.degrees(np.arctan2(V,U))-90,360) 
-                                                                                                                                                                                                                                                                                                                                                                                                                                                                                                  
-    def SW_Wm2_sur(self):
-        """
-        Short-wave downwelling radiation derived from surface data, exclusively.  
-        This kernel only interpolates in time.
-        """   
-        
-        # add variable to ncdf file
-        vn = 'SW_ERA5_Wm2_sur' # variable name
-        var           = self.rg.createVariable(vn,'f4',('time', 'station'))    
-        var.long_name = 'Surface solar radiation downwards ERA-5 surface only'
-        var.units     = self.nc_sf.variables['ssrd'].units.encode('UTF8')  
-
-        # interpolate station by station
-        time_in = self.nc_sf.variables['time'][:].astype(np.int64)  
-        values  = self.nc_sf.variables['ssrd'][:]               
-        for n, s in enumerate(self.rg.variables['station'][:].tolist()): 
-            self.rg.variables[vn][:, n] = series_interpolate(self.times_out_nc, 
-                                          time_in*3600, values[:, n], cum=True) 
-
-
-    def LW_Wm2_sur(self):
-        """
-        Long-wave downwelling radiation derived from surface data, exclusively.  
-        This kernel only interpolates in time.
-        """   
-        
-        # add variable to ncdf file
-        vn = 'LW_ERA5_Wm2_sur' # variable name
-        var           = self.rg.createVariable(vn,'f4',('time', 'station'))    
-        var.long_name = 'Surface thermal radiation downwards ERA-5 surface only'
-        var.units     = self.nc_sf.variables['strd'].units.encode('UTF8')  
-        
-        # interpolate station by station
-        time_in = self.nc_sf.variables['time'][:].astype(np.int64)  
-        values  = self.nc_sf.variables['strd'][:]
-        for n, s in enumerate(self.rg.variables['station'][:].tolist()): 
-            self.rg.variables[vn][:, n] = series_interpolate(self.times_out_nc, 
-                                          time_in*3600, values[:, n], cum=True)   
-                                          
-                                                  
-    def SH_kgkg_sur(self):
-        '''
-        Specific humidity [kg/kg]
-        https://crudata.uea.ac.uk/cru/pubs/thesis/2007-willett/2INTRO.pdf
-        '''
-        
-        # temporary variable,  interpolate station by station
-        dewp = np.zeros((self.nt, self.nstation), dtype=np.float32)
-        time_in = self.nc_sa.variables['time'][:].astype(np.int64)  
-        values  = self.nc_sa.variables['d2m'][:]                   
-        for n, s in enumerate(self.rg.variables['station'][:].tolist()):  
-            dewp[:, n] = series_interpolate(self.times_out_nc, 
-                                            time_in*3600, values[:, n]-273.15) 
-
-        # compute
-        SH = spec_hum_kgkg(dewp[:, :], 
-                           self.rg.variables['PRESS_ERA5_Pa_pl'][:, :])  
-        
-        # add variable to ncdf file
-        vn = 'SH_ERA5_kgkg_sur' # variable name
-        var           = self.rg.createVariable(vn,'f4',('time', 'station'))    
-        var.long_name = 'Specific humidity ERA-5 surface only'
-        var.units     = 'Kg/Kg'.encode('UTF8')  
-        self.rg.variables[vn][:, :] = SH                                                                                                                                                                                                                                                                                                                                                                                                                                                                                                                                                                                                                                                                                                                                                                                                                                                                                                                                                                                                                                                                                                                                                                                                                                                                                                                                                                                                                                                                                                                                                                                                                                                                                                                                                                                                                                                                                                                                                                                                                                                                                                                                                                                                                                                                                                                                                                                                                                                                                                                                                                                                                                                                                                                                                                                                                                                                                                                                                                                                                                                                                                                                                                                                                                                                                                                                                                                                                                                                                                                                                                                                                                                                     
+# -*- coding: utf-8 -*-
+#
+# Methods for downloading ERA5 data from the ECMWF server for limited
+# areas and limited times.
+#
+#
+# (C) Copyright Stephan Gruber (2013–2017)
+#         
+#     This program is free software: you can redistribute it and/or modify
+#     it under the terms of the GNU General Public License as published by
+#     the Free Software Foundation, either version 3 of the License, or
+#     (at your option) any later version.
+#
+#     This program is distributed in the hope that it will be useful,
+#     but WITHOUT ANY WARRANTY; without even the implied warranty of
+#     MERCHANTABILITY or FITNESS FOR A PARTICULAR PURPOSE.  See the
+#     GNU General Public License for more details.
+#
+#     You should have received a copy of the GNU General Public License
+#     along with this program.  If not, see <http://www.gnu.org/licenses/>.
+# 
+#  OVERALL WORKFLOW
+# 
+#  See: https://github.com/geocryology/globsim/wiki/Globsim
+#       and the examples directory on github
+#
+# ECMWF and netCDF information:
+# https://software.ecmwf.int/wiki/display/WEBAPI/Python+ERA-interim+examples
+#
+# For variable codes and units, see: 
+#     http://www.ecmwf.int/publications/manuals/d/gribapi/param/
+#
+# Check ECMWF job status: http://apps.ecmwf.int/webmars/joblist/
+#
+#  CF-Convention: this is how you check netcdf file conformity: 
+#  http://pumatest.nerc.ac.uk/cgi-bin/cf-checker-dev.pl 
+#
+#===============================================================================
+from __future__ import print_function
+
+import glob
+import re
+
+import numpy   as np
+import netCDF4 as nc
+import cdsapi
+
+from datetime import datetime, timedelta
+from math     import exp, floor
+from os       import path, listdir, makedirs, remove
+from fnmatch  import filter
+from ecmwfapi.api import ECMWFDataServer
+
+import urllib3
+urllib3.disable_warnings()
+
+from globsim.generic  import ParameterIO, StationListRead, ScaledFileOpen, series_interpolate, variables_skip, spec_hum_kgkg, LW_downward, str_encode
+
+
+
+try:
+    from nco import Nco
+except ImportError:
+    print("*** NCO not imported, netCDF appending not possible. ***")
+    pass 
+
+try:
+    import ESMF
+    # Check ESMF version.  7.0.1 behaves differently than 7.1.0r 
+    ESMFv = int(re.sub("[^0-9]", "", ESMF.__version__))
+    ESMFnew = ESMFv > 701
+    
+except ImportError:
+    print("*** ESMF not imported, interpolation not possible. ***")
+    pass   
+            
+
+
+
+class ERA5generic(object):
+    """
+    Parent class for other ERA5 classes.
+    """
+    api     = 'ecmwf'    # one of 'cds' or 'ecmwf'
+    storage = 'ecmwf'    # also 'cds' or 'ecmwf' (note: 'ecmwf' storage can be accessed from cds api)
+            
+    CDS_DICT =  {'130.128' : 'temperature',
+                     '157.128' : 'relative_humidity',
+                     '131.128' : 'u_component_of_wind',
+                     '132.128' : 'v_component_of_wind',
+                     '129.128' : 'geopotential',
+                     '167.128' : '2m_temperature',
+                     '168.128' : '2m_dewpoint_temperature',
+                     '206.128' : 'total_column_ozone',        # also consider surface_solar_radiation_downward_clear_sky
+                     '137.128' : 'total_column_water_vapour', # also consider surface_solar_radiation_downward_clear_sky
+                     '165.128' : '10m_u_component_of_wind',
+                     '166.128' : '10m_v_component_of_wind',
+                     '228.128' : 'total_precipitation',
+                     '169.128' : 'surface_solar_radiation_downwards',
+                     '175.128' : 'surface_thermal_radiation_downwards'
+                     }
+                     
+    def areaString(self, area):
+        """Converts numerical coordinates into string: North/West/South/East"""
+        res  = str(round(area['north'],2)) + "/"
+        res += str(round(area['west'], 2)) + "/"
+        res += str(round(area['south'],2)) + "/"
+        res += str(round(area['east'], 2))        
+        return(res)
+        
+    def dateString(self, date):
+        """Converts datetime objects into string"""
+        res  = (date['beg'].strftime("%Y-%m-%d") + "/to/" +
+                date['end'].strftime("%Y-%m-%d"))       
+        return(res)    
+        
+    def getPressure(self, elevation):
+        """Convert elevation into air pressure using barometric formula"""
+        g  = 9.80665   #Gravitational acceleration [m/s2]
+        R  = 8.31432   #Universal gas constant for air [N·m /(mol·K)]    
+        M  = 0.0289644 #Molar mass of Earth's air [kg/mol]
+        P0 = 101325    #Pressure at sea level [Pa]
+        T0 = 288.15    #Temperature at sea level [K]
+        #http://en.wikipedia.org/wiki/Barometric_formula
+        return P0 * exp((-g * M * elevation) / (R * T0)) / 100 #[hPa] or [bar]
+    
+    def getPressureLevels(self, elevation):
+        """Restrict list of ERA5 pressure levels to be downloaded"""
+        Pmax = self.getPressure(elevation['min']) + 55
+        Pmin = self.getPressure(elevation['max']) - 55 
+        levs = np.array([300, 350, 400, 450, 500, 550, 600, 650, 700, 750, 775, 
+                         800, 825, 850, 875, 900, 925, 950, 975, 1000])
+        mask = (levs >= Pmin) * (levs <= Pmax) #select
+        levs = '/'.join(map(str, levs[mask]))
+        return levs
+
+    def getDictionaryGen(self, area, date):
+        """
+        Makes dictionary of generic variables for a server call
+        """
+        dictionary_gen = {
+          'area'    : self.areaString(area),
+          'date'    : self.dateString(date),
+          'dataset' : "era5",
+          'stream'  : "oper",
+          'class'   : "ea",
+          'format'  : "netcdf",
+          'grid'    : "0.25/0.25"}
+        return dictionary_gen
+ 
+    def getDstring(self):
+        return ('_' + self.date['beg'].strftime("%Y%m%d") + "_to_" +
+                      self.date['end'].strftime("%Y%m%d"))
+    
+    def download(self):
+        #TODO test for file existence
+        
+        if self.api == 'ecmwf':
+            server = ECMWFDataServer()
+            print(server.trace('=== ERA5 ({}API): START ACCESS ON {} ===='.format(self.api.upper(),self.storage.upper())))
+            server.retrieve(self.getDictionary())
+            print(server.trace('=== ERA5 ({}API): END ACCESS ON {} ===='.format(self.api.upper(),self.storage.upper())))
+        elif self.api == 'cds':
+            self.download_cds()
+    
+    def download_cds(self):
+        ''' 'patched' download function to allow download using cdsapi from MARS or CDS servers  '''
+        server = cdsapi.Client()
+        
+        query = self.getDictionary()
+        target = query.pop('target')
+        levtype = query.pop('levtype')
+        
+        # select dataset
+        if self.storage == 'ecmwf':
+            dataset = 'reanalysis-era5-complete'
+        elif self.storage == 'cds':
+            dataset = {'pl' : 'reanalysis-era5-pressure-levels',
+                       'sfc': 'reanalysis-era5-single-levels'
+                      }[levtype]
+            query = self.ECM2CDS(query)
+        
+        # launch download request
+        print(server.info('=== ERA5 ({}API): START ACCESS ON {} ===='.format(self.api.upper(),self.storage.upper())))
+        server.retrieve(dataset, query, target)
+        print(server.info('=== ERA5 ({}API): END ACCESS ON {} ===='.format(self.api.upper(),self.storage.upper())))
+    
+    
+    def ECM2CDS(self, query):
+        ''' convert ECMWF query to CDS format '''
+
+        # remove unnecessary keys
+        for key in ['class', 'dataset', 'stream', 'type']:
+            query.pop(key)
+        
+        # replace key('param'):val(str)  string with key('variables'):val(list)
+        query['variable'] = [self.CDS_DICT[L] for L in query.pop('param').split('/')]
+        
+        # replace levellist if in dictionary (also string '100/200/300' to list ['100', '200', '300'])
+        if query['levellist']:
+            query['pressure_level'] = [L for L in query.pop('levellist').split('/')]
+            
+        # reformat date range (start/to/end --> start/end)
+        query['date'] = re.sub("/to", "", query['date'])
+        
+        return(query)
+        
+    def TranslateCF2ERA(self, variables, dpar):
+        """
+        Translate CF Standard Names into ERA5 code numbers.
+        """
+        self.param = ''
+        for var in variables:
+            try:
+                self.param += dpar.get(var)+'/'
+            except TypeError:
+                pass    
+        self.param = self.param.rstrip('/') #fix last                                        
+                
+    def __str__(self):
+        string = ("List of generic variables to query ECMWF server for "
+                  "ERA5 data: {0}")
+        return string.format(self.getDictionary) 
+    
+    def netCDF_empty(self, ncfile_out, stations, nc_in):
+        #TODO change date type from f4 to f8 for lat and lon
+        '''
+        Creates an empty station file to hold interpolated reults. The number of 
+        stations is defined by the variable stations, variables are determined by 
+        the variable list passed from the gridded original netCDF.
+        
+        ncfile_out: full name of the file to be created
+        stations:   station list read with generic.StationListRead() 
+        variables:  variables read from netCDF handle
+        lev:        list of pressure levels, empty is [] (default)
+        '''
+        
+        #Build the netCDF file
+        rootgrp = nc.Dataset(ncfile_out, 'w', format='NETCDF4_CLASSIC')
+        rootgrp.Conventions = 'CF-1.6'
+        rootgrp.source      = 'ERA5, interpolated bilinearly to stations'
+        rootgrp.featureType = "timeSeries"
+                                                
+        # dimensions
+        station = rootgrp.createDimension('station', len(stations))
+        time    = rootgrp.createDimension('time', None)
+                
+        # base variables
+        time           = rootgrp.createVariable('time', 'i4',('time'))
+        time.long_name = 'time'
+        time.units     = 'hours since 1900-01-01 00:00:0.0'
+        time.calendar  = 'gregorian'
+        station             = rootgrp.createVariable('station', 'i4',('station'))
+        station.long_name   = 'station for time series data'
+        station.units       = '1'
+        latitude            = rootgrp.createVariable('latitude', 'f4',('station'))
+        latitude.long_name  = 'latitude'
+        latitude.units      = 'degrees_north'    
+        longitude           = rootgrp.createVariable('longitude','f4',('station'))
+        longitude.long_name = 'longitude'
+        longitude.units     = 'degrees_east' 
+        height           = rootgrp.createVariable('height','f4',('station'))
+        height.long_name = 'height_above_reference_ellipsoid'
+        height.units     = 'm'  
+        
+        # assign station characteristics            
+        station[:]   = list(stations['station_number'])
+        latitude[:]  = list(stations['latitude_dd'])
+        longitude[:] = list(stations['longitude_dd'])
+        height[:]    = list(stations['elevation_m'])
+        
+        # extra treatment for pressure level files
+        try:
+            lev = nc_in.variables['level'][:]
+            print("== 3D: file has pressure levels")
+            level = rootgrp.createDimension('level', len(lev))
+            level           = rootgrp.createVariable('level','i4',('level'))
+            level.long_name = 'pressure_level'
+            level.units     = 'hPa'  
+            level[:] = lev 
+        except:
+            print("== 2D: file without pressure levels")
+            lev = []
+                    
+        # create and assign variables based on input file
+        for n, var in enumerate(nc_in.variables):
+            if variables_skip(var):
+                continue                 
+            print("VAR: ", str_encode(var))
+            # extra treatment for pressure level files           
+            if len(lev):
+                tmp = rootgrp.createVariable(var,'f4',('time', 'level', 'station'))
+            else:
+                tmp = rootgrp.createVariable(var,'f4',('time', 'station'))     
+            tmp.long_name = nc_in.variables[var].long_name.encode('UTF8') 
+            tmp.units     = nc_in.variables[var].units.encode('UTF8')  
+                    
+        #close the file
+        rootgrp.close()
+        
+# block commenting this out - I don't think it is used (no usage of the function in this file)
+# maybe delete later if everything still works (NB)
+'''       
+    def netCDF_merge(self, directory):
+        """
+        To combine mutiple downloaded eraint netCDF files into a large file with specified chunk_size(e.g. 500), 
+        -- give the full name of merged file to the output = outfile
+        -- pass all data from the first input netfile to the merged file name
+        -- loop over the files_list, append file one by one into the merge file
+        -- pass the mergae netcdf file to interpolation module to process( to use nc.MFDataset by reading it)
+        
+        Args:
+            ncfile_in: the full name of downloaded files (file directory + files names)
+        e.g.:
+              '/home/xquan/src/globsim/examples/eraint/era5_sa_*.nc' 
+              '/home/xquan/src/globsim/examples/eraint/era5_pl_*.nc'
+              '/home/xquan/src/globsim/examples/eraint/era5_sf_*.nc'
+
+        Output: merged netCDF files
+        era5_all_0.nc, era5_all_1.nc, ...,
+                
+        """
+        # set up nco operator
+        nco = Nco()
+  
+        # loop over filetypes, read, report
+        file_type = ['era5_sa_*.nc', 'era5_sf_*.nc', 'era5_pl_*.nc']
+        for ft in file_type:
+            ncfile_in = path.join(directory, ft)
+            
+            # get the file list
+            files_list = glob.glob(ncfile_in)
+            files_list.sort()
+            num = len(files_list)
+                        
+            # set up the name of merged file (changed to be more robust)
+            if re.search('_sa_', ncfile_in):
+                merged_file = path.join(ncfile_in[:-11],'era5_sa_all_'+ files_list[0][-23:-15] + "_" + files_list[num-1][-11:-3] +'.nc')
+            elif re.search('_sf_', ncfile_in):
+                merged_file = path.join(ncfile_in[:-11],'era5_sf_all_' + files_list[0][-23:-15] + '_' + files_list[num-1][-11:-3] + '.nc')
+            elif re.search('_pl_', ncfile_in):
+                merged_file = path.join(ncfile_in[:-11],'era5_pl_all_'+ files_list[0][-23:-15] + '_' + files_list[num-1][-11:-3] +'.nc')
+            else:
+                print('There is not such type of file'    )
+                
+            # if ncfile_in[-7:-5] == 'sa':
+                # merged_file = path.join(ncfile_in[:-11],'era5_sa_all_'+ files_list[0][-23:-15] + "_" + files_list[num-1][-11:-3] +'.nc')
+            # elif ncfile_in[-7:-5] == 'sf':
+                # merged_file = path.join(ncfile_in[:-11],'era5_sf_all_' + files_list[0][-23:-15] + '_' + files_list[num-1][-11:-3] + '.nc')
+            # elif ncfile_in[-7:-5] == 'pl':
+                # merged_file = path.join(ncfile_in[:-11],'era5_pl_all_'+ files_list[0][-23:-15] + '_' + files_list[num-1][-11:-3] +'.nc')
+            # else:
+                # print('There is not such type of file'    )
+                        
+            # combined files into merged files
+            nco.ncrcat(input=files_list,output=merged_file, append = True)
+            
+            print('The Merged File below is saved:')
+            print(merged_file)
+            
+            # clear up the data
+            for fl in files_list:
+                remove(fl)
+
+    def mergeFiles(self, ncfile_in):
+        """
+        To combine mutiple downloaded era5 netCDF files into a large file. 
+        
+        Args:
+            ncfile_in: the full name of downloaded files (file directory + files names)
+        e.g.:
+              '/home/xquan/src/globsim/examples/eraint/era5_sa_*.nc' 
+              '/home/xquan/src/globsim/examples/eraint/era5_pl_*.nc'
+              '/home/xquan/src/globsim/examples/eraint/era5_sf_*.nc'
+
+        Output: merged netCDF files
+        era5_sa_all.nc, era5_sf_all.nc, era5_pl_all.nc
+                
+        """
+     
+        # read in one type of mutiple netcdf files       
+        ncf_in = nc.MFDataset(ncfile_in, 'r', aggdim ='time')
+
+        # is it a file with pressure levels?
+        pl = 'level' in ncf_in.dimensions.keys()
+
+        # get spatial dimensions
+        lat  = ncf_in.variables['latitude'][:]
+        lon  = ncf_in.variables['longitude'][:]
+        if pl: # only for pressure level files
+            lev  = ncf_in.variables['level'][:]
+            nlev = len(lev)
+            
+        # get time and convert to datetime object
+        nctime = ncf_in.variables['time'][:]
+    
+        # set up the name of merged file
+        if ncfile_in[-7:-5] == 'sa':
+            ncfile_out = path.join(ncfile_in[:-11],'era5_sa_all' + '.nc')
+        elif ncfile_in[-7:-5] == 'sf':
+            ncfile_out = path.join(ncfile_in[:-11],'era5_sf_all' + '.nc')
+        elif ncfile_in[-7:-5] == 'pl':
+            ncfile_out = path.join(ncfile_in[:-11],'era5_pl_all' + '.nc')
+        else:
+            print('There is not such type of file')
+        
+        # get variables
+        varlist = [str_encode(x) for x in ncf_in.variables.keys()]
+        varlist.remove('time')
+        varlist.remove('latitude')
+        varlist.remove('longitude')
+        if pl: #only for pressure level files
+            varlist.remove('level')
+        
+        # Build the netCDF file
+        rootgrp = nc.Dataset(ncfile_out, 'w', format='NETCDF4_CLASSIC')
+        rootgrp.Conventions = 'CF-1.6'
+        rootgrp.source      = 'ERA5, merged downloaded original files'
+        rootgrp.featureType = "timeSeries"
+                                                
+        # dimensions
+        latitude = rootgrp.createDimension('latitude', len(lat))
+        longitude = rootgrp.createDimension('longitude', len(lon))
+        time    = rootgrp.createDimension('time', None)
+                
+        # base variables
+        time           = rootgrp.createVariable('time', 'i4',('time'))
+        time.long_name = 'time'
+        time.units     = 'hours since 1900-01-01 00:00:0.0'
+        time.calendar  = 'gregorian'
+        latitude            = rootgrp.createVariable('latitude', 'f4',('latitude'))
+        latitude.long_name  = 'latitude'
+        latitude.units      = 'degrees_north'    
+        longitude           = rootgrp.createVariable('longitude','f4',('longitude'))
+        longitude.long_name = 'longitude'
+        longitude.units     = 'degrees_east' 
+        
+        # assign station characteristics            
+        latitude[:]  = lat[:]
+        longitude[:] = lon[:]
+        time[:]    = nctime[:]
+        
+        # extra treatment for pressure level files
+        try:
+            lev = ncf_in.variables['level'][:]
+            print("== 3D: file has pressure levels")
+            level = rootgrp.createDimension('level', len(lev))
+            level           = rootgrp.createVariable('level','i4',('level'))
+            level.long_name = 'pressure_level'
+            level.units     = 'hPa'  
+            level[:] = lev 
+        except:
+            print("== 2D: file without pressure levels")
+            lev = []
+                    
+        # create and assign variables based on input file
+        for n, var in enumerate(varlist):
+            print("VAR: ", var)
+            # extra treatment for pressure level files            
+            if len(lev):
+                tmp = rootgrp.createVariable(var,'f4',('time', 'level', 'latitude', 'longitude'))
+            else:
+                tmp = rootgrp.createVariable(var,'f4',('time', 'latitude', 'longitude'))     
+            tmp.long_name = ncf_in.variables[var].long_name.encode('UTF8') # for eraint
+            tmp.units     = ncf_in.variables[var].units.encode('UTF8') 
+            
+            # assign values
+            if pl: # only for pressure level files
+                tmp[:] = ncf_in.variables[var][:,:,:,:]
+            else:
+                tmp[:] = ncf_in.variables[var][:,:,:]    
+              
+                    
+        # close the file
+        rootgrp.close()
+        ncf_in.close()
+        
+        # get the file list
+        files_list = glob.glob(ncfile_in)
+        files_list.sort()
+        
+        # clear up the data
+        for fl in files_list:
+            remove(fl)
+'''
+                                                                                                                                                                                                                                              
+class ERA5pl(ERA5generic):
+    """Returns an object for ERA5 data that has methods for querying the
+    ECMWF server.
+       
+    Args:
+        date: A dictionary specifying the time period desired with a begin 
+              and an end date given as a datetime.datetime object.
+              
+        area: A dictionary delimiting the area to be queried with the latitudes
+              north and south, and the longitudes west and east [decimal deg].  
+              
+        elevation: A dictionary specifying the min/max elevation of the area of
+                   interest. This is used to determine the pressure levels 
+                   needed. Unit: [m].
+        
+        variables:  List of variable(s) to download based on CF Standard Names.
+        
+        directory: Directory to hold output files
+              
+    Example:
+        from datetime import datetime
+        date  = {'beg' : datetime(1994, 1, 1),
+                 'end' : datetime(2013, 1, 1)}
+        area  = {'north' :  40.0,
+                 'south' :  15.0,
+                 'west'  :  60.0,
+                 'east'  : 105.0}
+        elevation = {'min' :    0, 
+                     'max' : 8850}
+        variables  = ['air_temperature', 'relative_humidity']             
+        directory = '/Users/stgruber/Desktop'             
+        ERA5pl = ERA5pl(date, area, elevation, variables, directory) 
+        ERA5pl.download()
+    """
+    def __init__(self, date, area, elevation, variables, directory):
+        self.date       = date
+        self.area       = area
+        self.elevation  = elevation
+        self.directory  = directory
+        outfile = 'era5_pl' + self.getDstring() + '.nc'
+        self.file_ncdf  = path.join(self.directory, outfile)
+ 
+        # dictionary to translate CF Standard Names into ERA5
+        # pressure level variable names. 
+        dpar = {'air_temperature'   : '130.128',           # [K]
+                'relative_humidity' : '157.128',           # [%]
+                'wind_speed'        : '131.128/132.128'}   # [m s-1]
+                
+        # translate variables into those present in ERA pl data        
+        self.TranslateCF2ERA(variables, dpar)
+        self.param += '/129.128' # geopotential always needed [m2 s-2]
+        self.time = ("00:00:00/01:00:00/02:00:00/03:00:00/"
+                     "04:00:00/05:00:00/06:00:00/07:00:00/"
+                     "08:00:00/09:00:00/10:00:00/11:00:00/"
+                     "12:00:00/13:00:00/14:00:00/15:00:00/"
+                     "16:00:00/17:00:00/18:00:00/19:00:00/"
+                     "20:00:00/21:00:00/22:00:00/23:00:00")
+    
+    def getDictionary(self):
+        self.dictionary = {
+           'levtype'  : "pl",
+           'levellist': self.getPressureLevels(self.elevation),
+           'time'     : self.time,
+           'step'     : "0",
+           'type'     : "an",
+           'param'    : self.param,
+           'target'   : self.file_ncdf
+           } 
+        self.dictionary.update(self.getDictionaryGen(self.area, self.date))
+        return self.dictionary    
+        
+    def __str__(self):
+        string = ("List of variables to query ECMWF server for "
+                  "ERA5 data: {0}")
+        return string.format(self.getDictionary) 
+
+                                
+class ERA5sa(ERA5generic):
+    """
+    Returns an object for ERA5 data that has methods for querying the
+    ECMWF server for surface analysis variables (airt2,dewp2, ozone, vapor,
+    wind10).
+       
+    Args:
+        
+        target:    File name of the netcdf file to be created.
+        
+        variable:  List of variable(s) to download based on CF Standard Names 
+              
+    Example:
+        from datetime import datetime
+        date  = {'beg' : datetime(1994, 1, 1),
+                 'end' : datetime(2013, 1, 1)}
+        area  = {'north' :  40.0,
+                 'south' :  15.0,
+                 'west'  :  60.0,
+                 'east'  : 105.0}
+        variables  = ['air_temperature', 'relative_humidity']             
+        directory = '/Users/stgruber/Desktop'             
+        ERA5sa = ERA5sa(date, area, variables, directory) 
+        ERA5sa.download()      
+    """
+    def __init__(self, date, area, variables, directory):
+        self.date       = date
+        self.area       = area
+        self.directory  = directory
+        outfile = 'era5_sa' + self.getDstring() + '.nc'
+        self.file_ncdf  = path.join(self.directory, outfile)
+        
+        # dictionary to translate CF Standard Names into ERA5
+        # pressure level variable names. 
+        dpar = {'air_temperature'   : '167.128',  # [K] 2m values
+                'relative_humidity' : '168.128',  # [K] 2m values
+                'downwelling_shortwave_flux_in_air_assuming_clear_sky' : 
+                    '206.128/137.128',  # [kg m-2] Total column ozone 
+                                        # [kg m-2] Total column W vapor                                                             
+                'wind_speed' : '165.128/166.128'}   # [m s-1] 10m values
+                
+        # translate variables into those present in ERA pl data        
+        self.TranslateCF2ERA(variables, dpar)
+        
+    
+    def getTime(self):
+        
+        times = np.arange(0, 24)
+        times = [str(t).zfill(2) for t in times]
+        times = [t+':00:00' for t in times]
+        times = '/'.join(times)
+        
+        return times
+
+
+    def getDictionary(self):
+        self.dictionary = {
+           'levtype'  : "sfc",
+           'time'     : self.getTime(),
+           'step'     : "0",
+           'type'     : "an",
+           'param'    : self.param,
+           'target'   : self.file_ncdf
+           } 
+        self.dictionary.update(self.getDictionaryGen(self.area, self.date))
+        return self.dictionary  
+        
+    def __str__(self):
+        string = ("Class for ERA5 surface analysis data: {0}")
+        return string.format(self.getDictionary)         
+
+
+class ERA5sf(ERA5generic):
+    """
+    Returns an object for ERA5 data that has methods for querying the
+    ECMWF server for surface forecast variables (prec, swin, lwin).
+       
+    Args:        
+        target:    File name of the netcdf file to be created.
+        
+        variables:  List of variable(s) to download that can include one, several
+                   , or all of these: ['airt', 'rh', 'geop', 'wind'].
+        
+        ERAgen:    ERA5generic() object with generic information on the area and
+                   time span to be
+              
+    Example:
+        from datetime import datetime
+        date  = {'beg' : datetime(1994, 1, 1),
+                 'end' : datetime(1994, 1, 1)}
+        area  = {'north' :  40.0,
+                 'south' :  40.0,
+                 'west'  :  60.0,
+                 'east'  :  60.0}
+        variables  = ['prec','swin','lwin']             
+        directory = '/Users/stgruber/Desktop'             
+        ERA5sf = ERA5sf(date, area, variables, directory) 
+        ERA5sf.download()   
+    """
+    def __init__(self, date, area, variables, directory):
+        self.date       = date
+        self.area       = area
+        self.directory  = directory
+        outfile = 'era5_sf' + self.getDstring() + '.nc'
+        self.file_ncdf  = path.join(self.directory, outfile)
+
+        # dictionary to translate CF Standard Names into ERA5
+        # pressure level variable names. 
+        # [m] total precipitation
+        # [J m-2] short-wave downward
+        # [J m-2] long-wave downward
+        dpar = {'precipitation_amount'              : '228.128', #[kg m**-2 s**-1]
+                'downwelling_shortwave_flux_in_air' : '169.128', #[J m**-2]
+                'downwelling_longwave_flux_in_air'  : '175.128'} #[J m**-2]
+                
+        # translate variables into those present in ERA pl data        
+        self.TranslateCF2ERA(variables, dpar)
+
+        
+    def getStep(self):
+        steps = np.arange(1, 13)
+        steps = [str(s) for s in steps]
+        steps = '/'.join(steps)
+        
+        return steps
+
+    def getDictionary(self):
+        self.dictionary = {
+           'levtype'  : "sfc",
+           'time'     : "06:00:00/18:00:00",
+           'step'     : self.getStep(),#0,
+           'type'     : "fc",
+           'param'    : self.param,
+           'target'   : self.file_ncdf
+           } 
+        self.dictionary.update(self.getDictionaryGen(self.area, self.date))
+        return self.dictionary  
+        
+    def __str__(self):
+        string = ("List of variables to query ECMWF server for "
+                  "ERA5 air tenperature data: {0}")
+        return string.format(self.getDictionary)      
+                
+class ERA5to(ERA5generic):
+    """
+    Returns an object for downloading and handling ERA5
+    topography (invariant).
+       
+    Args:      
+              
+    Example:
+        area  = {'north' :  40.0,
+                 'south' :  45.0,
+                 'west'  :  60.0,
+                 'east'  :  65.0}            
+        directory = '/Users/stgruber/Desktop'             
+        ERA5to = ERA5to(area, directory) 
+        ERA5to.download()       
+    """
+    def __init__(self, area, directory):
+        self.area       = area
+        self.date       = {'beg' : datetime(2017, 1, 1),
+                           'end' : datetime(2017, 1, 1)}
+        self.directory  = directory
+        self.file_ncdf  = path.join(self.directory,'era5_to.nc')
+
+    def getDictionary(self):
+        self.dictionary = {
+           'levtype'  : "sfc",
+           'time'     : "00:00:00",
+           'step'     : "0",
+           'type'     : "an",
+           'param'    : "129.128/172.128", # geopotential and land-sea mask
+           'target'   : self.file_ncdf
+           } 
+        self.dictionary.update(self.getDictionaryGen(self.area, self.date))
+        return self.dictionary   
+        
+    def __str__(self):
+        string = ("List of variables to query ECMWF server for "
+                  "ERA5 air tenperature data: {0}")
+        return string.format(self.getDictionary) 
+                 
+
+class ERA5interpolate(object):
+    """
+    Collection of methods to interpolate ERA5 netCDF files to station
+    coordinates. All variables retain theit original units and time stepping.
+    """
+        
+    def __init__(self, ifile):
+        #read parameter file
+        self.ifile = ifile
+        par = ParameterIO(self.ifile)
+        self.dir_inp = path.join(par.project_directory,'era5') 
+        self.dir_out = path.join(par.project_directory,'station')
+        self.variables = par.variables
+        self.list_name = par.list_name
+        self.stations_csv = path.join(par.project_directory,
+                                      'par', par.station_list)
+        
+        #read station points 
+        self.stations = StationListRead(self.stations_csv)  
+        #convert longitude to ERA notation if using negative numbers  
+        self.stations['longitude_dd'] = self.stations['longitude_dd'] % 360             
+        
+        # time bounds, add one day to par.end to include entire last day
+        self.date  = {'beg' : par.beg,
+                      'end' : par.end + timedelta(days=1)}
+    
+        # chunk size: how many time steps to interpolate at the same time?
+        # A small chunk size keeps memory usage down but is slow.
+        self.cs  = int(par.chunk_size)
+    
+
+    def ERAinterp2D(self, ncfile_in, ncf_in, points, tmask_chunk,
+                        variables=None, date=None):    
+        """
+        Biliner interpolation from fields on regular grid (latitude, longitude) 
+        to individual point stations (latitude, longitude). This works for
+        surface and for pressure level files (all Era5 files).
+          
+        Args:
+            ncfile_in: Full path to an Era5 derived netCDF file. This can
+                       contain wildcards to point to multiple files if temporal
+                       chunking was used.
+              
+            ncf_in: A netCDF4.MFDataset derived from reading in ERA5 
+                    multiple files (def ERA2station())
+            
+            points: A dictionary of locations. See method StationListRead in
+                    generic.py for more details.
+        
+            variables:  List of variable(s) to interpolate such as 
+                        ['r', 't', 'u','v', 't2m', 'u10', 'v10', 'ssrd', 'strd', 'tp'].
+                        Defaults to using all variables available.
+        
+            date: Directory to specify begin and end time for the derived time 
+                  series. Defaluts to using all times available in ncfile_in.
+              
+        Example:
+            from datetime import datetime
+            date  = {'beg' : datetime(2008, 1, 1),
+                      'end' : datetime(2008,12,31)}
+            variables  = ['t','u', 'v']       
+            stations = StationListRead("points.csv")      
+            ERA2station('era5_sa.nc', 'era5_sa_inter.nc', stations, 
+                        variables=variables, date=date)        
+        """   
+        
+        # is it a file with pressure levels?
+        pl = 'level' in ncf_in.dimensions.keys()
+
+        # get spatial dimensions
+        if pl: # only for pressure level files
+            lev  = ncf_in.variables['level'][:]
+            nlev = len(lev)
+              
+        # test if time steps to interpolate remain
+        nt = sum(tmask_chunk)
+        if nt == 0:
+            raise ValueError('No time steps from netCDF file selected.')
+    
+        # get variables
+        varlist = [str_encode(x) for x in ncf_in.variables.keys()]
+        varlist.remove('time')
+        varlist.remove('latitude')
+        varlist.remove('longitude')
+        if pl: #only for pressure level files
+            varlist.remove('level')
+    
+        #list variables that should be interpolated
+        if variables is None:
+            variables = varlist
+        #test is variables given are available in file
+        if (set(variables) < set(varlist) == 0):
+            raise ValueError('One or more variables not in netCDF file.')           
+
+        # Create source grid from a SCRIP formatted file. As ESMF needs one
+        # file rather than an MFDataset, give first file in directory.
+        flist = np.sort(filter(listdir(self.dir_inp), 
+                               path.basename(ncfile_in)))
+        ncsingle = path.join(self.dir_inp, flist[0])
+        sgrid = ESMF.Grid(filename=ncsingle, filetype=ESMF.FileFormat.GRIDSPEC)
+
+        # create source field on source grid
+        if pl: #only for pressure level files
+            sfield = ESMF.Field(sgrid, name='sgrid',
+                                staggerloc=ESMF.StaggerLoc.CENTER,
+                                ndbounds=[len(variables), nt, nlev])
+        else: # 2D files
+            sfield = ESMF.Field(sgrid, name='sgrid',
+                                staggerloc=ESMF.StaggerLoc.CENTER,
+                                ndbounds=[len(variables), nt])
+
+        # assign data from ncdf: (variable, time, latitude, longitude) 
+        for n, var in enumerate(variables):
+            
+            if pl: # only for pressure level files
+                if ESMFnew:
+                    sfield.data[:,:,n,:,:] = ncf_in.variables[var][tmask_chunk,:,:,:].transpose((3,2,0,1)) 
+                else:
+                    sfield.data[n,:,:,:,:] = ncf_in.variables[var][tmask_chunk,:,:,:].transpose((0,1,3,2)) # original
+
+            else:
+                if ESMFnew:
+                    sfield.data[:,:,n,:] = ncf_in.variables[var][tmask_chunk,:,:].transpose((2,1,0))
+                else:
+                    sfield.data[n,:,:,:] = ncf_in.variables[var][tmask_chunk,:,:].transpose((0,2,1)) # original
+                
+
+        # create locstream, CANNOT have third dimension!!!
+        locstream = ESMF.LocStream(len(self.stations), 
+                                   coord_sys=ESMF.CoordSys.SPH_DEG)
+        locstream["ESMF:Lon"] = list(self.stations['longitude_dd'])
+        locstream["ESMF:Lat"] = list(self.stations['latitude_dd'])
+
+        # create destination field
+        if pl: # only for pressure level files
+            dfield = ESMF.Field(locstream, name='dfield', 
+                                ndbounds=[len(variables), nt, nlev])
+        else:
+            dfield = ESMF.Field(locstream, name='dfield', 
+                                ndbounds=[len(variables), nt])
+        
+
+        # regridding function, consider ESMF.UnmappedAction.ERROR
+        regrid2D = ESMF.Regrid(sfield, dfield,
+                                regrid_method=ESMF.RegridMethod.BILINEAR,
+                                unmapped_action=ESMF.UnmappedAction.IGNORE,
+                                dst_mask_values=None)
+                  
+        # regrid operation, create destination field (variables, times, points)
+        dfield = regrid2D(sfield, dfield)        
+        sfield.destroy() #free memory                  
+		    
+        return dfield, variables
+
+    def ERA2station(self, ncfile_in, ncfile_out, points,
+                    variables = None, date = None):
+        
+        """
+        Biliner interpolation from fields on regular grid (latitude, longitude) 
+        to individual point stations (latitude, longitude). This works for
+        surface and for pressure level files (all ERA5 files). The type 
+        of variable and file structure are determined from the input.
+        
+        This function creates an empty of netCDF file to hold the interpolated 
+        results, by calling ERA5generic().netCDF_empty. Then, data is 
+        interpolated in temporal chunks and appended. The temporal chunking can 
+        be set in the interpolation parameter file.
+        
+        Args:
+        ncfile_in: Full path to an ERA5 derived netCDF file. This can
+                   contain wildcards to point to multiple files if temporal
+                  chunking was used.
+            
+        ncfile_out: Full path to the output netCDF file to write.     
+        
+        points: A dictionary of locations. See method StationListRead in
+                generic.py for more details.
+    
+        variables:  List of variable(s) to interpolate such as 
+                    ['r', 't', 'u','v', 't2m', 'u10', 'v10', 'ssrd', 'strd', 'tp'].
+                    Defaults to using all variables available.
+    
+        date: Directory to specify begin and end time for the derived time 
+                series. Defaluts to using all times available in ncfile_in.
+        
+        cs: chunk size, i.e. how many time steps to interpolate at once. This 
+            helps to manage overall memory usage (small cs is slower but less
+            memory intense).          
+        """
+                
+        # read in one type of mutiple netcdf files       
+        ncf_in = nc.MFDataset(ncfile_in, 'r', aggdim ='time')
+        # is it a file with pressure levels?
+        pl = 'level' in ncf_in.dimensions.keys()
+
+        # build the output of empty netCDF file
+        ERA5generic().netCDF_empty(ncfile_out, self.stations, ncf_in) 
+                                     
+        # open the output netCDF file, set it to be appendable ('a')
+        ncf_out = nc.Dataset(ncfile_out, 'a')
+
+        # get time and convert to datetime object
+        nctime = ncf_in.variables['time'][:]
+        #"hours since 1900-01-01 00:00:0.0"
+        t_unit = ncf_in.variables['time'].units 
+        try :
+            t_cal = ncf_in.variables['time'].calendar
+        except AttributeError :  # attribute doesn't exist
+            t_cal = u"gregorian" # standard
+        time = nc.num2date(nctime, units = t_unit, calendar = t_cal)
+        
+        # detect invariant files (topography etc.)
+        if len(time) == 1:
+            invariant=True
+        else:
+            invariant=False                                                                         
+                                                                                                                                                                                                                                            
+        # restrict to date/time range if given
+        if date is None:
+            tmask = time < datetime(3000, 1, 1)
+        else:
+            tmask = (time < date['end']) * (time >= date['beg'])
+                          
+        # get time vector for output
+        time_in = nctime[tmask]     
+
+        # ensure that chunk sizes cover entire period even if
+        # len(time_in) is not an integer multiple of cs
+        niter  = len(time_in)//self.cs
+        niter += ((len(time_in) % self.cs) > 0)
+
+        # loop over chunks
+        for n in range(niter):
+            # indices (relative to index of the output file)
+            beg = n * self.cs
+            # restrict last chunk to lenght of tmask plus one (to get last time)
+            end = min(n*self.cs + self.cs, len(time_in))-1
+            
+            # time to make tmask for chunk 
+            beg_time = nc.num2date(time_in[beg], units=t_unit, calendar=t_cal)
+            if invariant:
+                # allow topography to work in same code, len(nctime) = 1
+                end_time = nc.num2date(nctime[0], units=t_unit, calendar=t_cal)
+                #end = 1
+            else:
+                end_time = nc.num2date(time_in[end], units=t_unit, calendar=t_cal)
+                
+            #'<= end_time', would damage appending
+            tmask_chunk = (time <= end_time) * (time >= beg_time)
+            if invariant:
+                # allow topography to work in same code
+                tmask_chunk = [True]
+                 
+	    # get the interpolated variables
+            dfield, variables = self.ERAinterp2D(ncfile_in, ncf_in, 
+                                                 self.stations, tmask_chunk,
+                                                 variables=None, date=None) 
+
+            # append time
+            ncf_out.variables['time'][:] = np.append(ncf_out.variables['time'][:], 
+                                                     time_in[beg:end+1])
+                                  
+            #append variables
+            for i, var in enumerate(variables):
+                if variables_skip(var):
+                    continue
+                                                              
+                if pl:
+                    if ESMFnew:
+                        # dfield has dimensions (station, variables, time, pressure levels
+                        ncf_out.variables[var][beg:end+1,:,:] = dfield.data[:,i,:,:]   # hasn't been changed to ESMFnew yet
+                    else:
+                        # dimension: time, level, station (pressure level files)
+                        ncf_out.variables[var][beg:end+1,:,:] = dfield.data[i,:,:,:]        
+                else:   
+                    if ESMFnew:
+                        # dfield has dimensions (station, variables, time)
+                        ncf_out.variables[var][beg:end+1,:] = dfield.data[:,i,:]
+                    else:
+                        # dfield has dimensions time, station (2D files)
+                        ncf_out.variables[var][beg:end+1,:] = dfield.data[i,:,:]
+      		                                                                 	    
+                                     
+        #close the file
+        ncf_in.close()
+        ncf_out.close()
+                         
+       
+    def levels2elevation(self, ncfile_in, ncfile_out):    
+        """
+        Linear 1D interpolation of pressure level data available for individual
+        stations to station elevation. Where and when stations are below the 
+        lowest pressure level, they are assigned the value of the lowest 
+        pressure level.
+        
+        """
+        # open file 
+        #TODO check the aggdim does not work
+        ncf = nc.MFDataset(ncfile_in, 'r', aggdim='time')
+        height = ncf.variables['height'][:]
+        nt = len(ncf.variables['time'][:])
+        nl = len(ncf.variables['level'][:])
+        
+        # list variables
+        varlist = [str_encode(x) for x in ncf.variables.keys()]
+        varlist.remove('time')
+        varlist.remove('station')
+        varlist.remove('latitude')
+        varlist.remove('longitude')
+        varlist.remove('level')
+        varlist.remove('height')
+        varlist.remove('z')
+
+        # === open and prepare output netCDF file ==============================
+        # dimensions: station, time
+        # variables: latitude(station), longitude(station), elevation(station)
+        #            others: ...(time, station)
+        # stations are integer numbers
+        # create a file (Dataset object, also the root group).
+        rootgrp = nc.Dataset(ncfile_out, 'w', format='NETCDF4')
+        rootgrp.Conventions = 'CF-1.6'
+        rootgrp.source      = 'ERA5, interpolated (bi)linearly to stations'
+        rootgrp.featureType = "timeSeries"
+
+        # dimensions
+        station = rootgrp.createDimension('station', len(height))
+        time    = rootgrp.createDimension('time', nt)
+
+        # base variables
+        time           = rootgrp.createVariable('time',     'i4',('time'))
+        time.long_name = 'time'
+        time.units     = 'hours since 1900-01-01 00:00:0.0'
+        time.calendar  = 'gregorian'
+        station             = rootgrp.createVariable('station','i4',('station'))
+        station.long_name   = 'station for time series data'
+        station.units       = '1'
+        latitude            = rootgrp.createVariable('latitude','f4',('station'))
+        latitude.long_name  = 'latitude'
+        latitude.units      = 'degrees_north'    
+        longitude           = rootgrp.createVariable('longitude','f4',('station'))
+        longitude.long_name = 'longitude'
+        longitude.units     = 'degrees_east'  
+        height           = rootgrp.createVariable('height','f4',('station'))
+        height.long_name = 'height_above_reference_ellipsoid'
+        height.units     = 'm'  
+       
+        # assign base variables
+        time[:]      = ncf.variables['time'][:]
+        station[:]   = ncf.variables['station'][:]
+        latitude[:]  = ncf.variables['latitude'][:]
+        longitude[:] = ncf.variables['longitude'][:]
+        height[:]    = ncf.variables['height'][:]
+        
+        # create and assign variables from input file
+        for var in varlist:
+            tmp   = rootgrp.createVariable(var,'f4',('time', 'station'))    
+            tmp.long_name = ncf.variables[var].long_name.encode('UTF8')
+            tmp.units     = ncf.variables[var].units.encode('UTF8')  
+
+        # add air pressure as new variable
+        var = 'air_pressure'
+        varlist.append(var)
+        tmp   = rootgrp.createVariable(var,'f4',('time', 'station'))    
+        tmp.long_name = var.encode('UTF8')
+        tmp.units     = 'hPa'.encode('UTF8') 
+        # end file prepation ===================================================
+                                                                                                
+        # loop over stations
+        for n, h in enumerate(height): 
+            # convert geopotential [mbar] to height [m], shape: (time, level)
+            ele = ncf.variables['z'][:,:,n] / 9.80665
+            # TODO: check if height of stations in data range
+            
+            # difference in elevation, level directly above will be >= 0
+            dele = ele - h
+            # vector of level indices that fall directly above station. 
+            # Apply after ravel() of data.
+            va = np.argmin(dele + (dele < 0) * 100000, axis=1) 
+            # mask for situations where station is below lowest level
+            mask = va < (nl-1)
+            va += np.arange(ele.shape[0]) * ele.shape[1]
+            
+            # Vector level indices that fall directly below station.
+            # Apply after ravel() of data.
+            vb = va + mask # +1 when OK, +0 when below lowest level
+            
+            # weights
+            wa = np.absolute(dele.ravel()[vb]) 
+            wb = np.absolute(dele.ravel()[va])
+            wt = wa + wb
+            wa /= wt # Apply after ravel() of data.
+            wb /= wt # Apply after ravel() of data.
+            
+            #loop over variables and apply interpolation weights
+            for v, var in enumerate(varlist):
+                if var == 'air_pressure':
+                    # pressure [Pa] variable from levels, shape: (time, level)
+                    data = np.repeat([ncf.variables['level'][:]],
+                                      len(time),axis=0).ravel() 
+                else:    
+                    #read data from netCDF
+                    data = ncf.variables[var][:,:,n].ravel()
+                    
+                ipol = data[va]*wa + data[vb]*wb   # interpolated value                    
+                rootgrp.variables[var][:,n] = ipol # assign to file   
+    
+        rootgrp.close()
+        ncf.close()
+        # closed file ==========================================================    
+
+
+    def TranslateCF2short(self, dpar):
+        """
+        Map CF Standard Names into short codes used in ERA5 netCDF files.
+        """
+        varlist = [] 
+        for var in self.variables:
+            varlist.append(dpar.get(var))
+        # drop none
+        varlist = [item for item in varlist if item is not None]      
+        # flatten
+        varlist = [item for sublist in varlist for item in sublist]         
+        return(varlist) 
+    
+    def process(self):
+        """
+        Interpolate point time series from downloaded data. Provides access to 
+        the more generically ERA-like interpolation functions.
+        """                       
+
+        # 2D Interpolation for Invariant Data      
+        # dictionary to translate CF Standard Names into ERA5
+        # pressure level variable keys.            
+        dummy_date  = {'beg' : datetime(1979, 1, 1, 12, 0),
+                       'end' : datetime(1979, 1, 1, 12, 0)}     
+        self.ERA2station(path.join(self.dir_inp,'era5_to.nc'), 
+                         path.join(self.dir_out,'era5_to_' + 
+                                   self.list_name + '.nc'), self.stations,
+                                   ['z', 'lsm'], date = dummy_date)  
+                                  
+        # === 2D Interpolation for Surface Analysis Data ===    
+        # dictionary to translate CF Standard Names into ERA5
+        # pressure level variable keys. 
+        dpar = {'air_temperature'   : ['t2m'],  # [K] 2m values
+                'relative_humidity' : ['d2m'],  # [K] 2m values
+                'downwelling_shortwave_flux_in_air_assuming_clear_sky' : 
+                    ['tco3', 'tcwv'],   # [kg m-2] Total column ozone 
+                                        # [kg m-2] Total column W vapor                                                             
+                'wind_speed' : ['u10', 'v10']}   # [m s-1] 10m values   
+        varlist = self.TranslateCF2short(dpar)                      
+        self.ERA2station(path.join(self.dir_inp,'era5_sa_*.nc'), 
+                         path.join(self.dir_out,'era5_sa_' + 
+                                   self.list_name + '.nc'), self.stations,
+                                   varlist, date = self.date)          
+        
+        # 2D Interpolation for Surface Forecast Data    'tp', 'strd', 'ssrd' 
+        # dictionary to translate CF Standard Names into ERA5
+        # pressure level variable keys.       
+        # [m] total precipitation
+        # [J m-2] short-wave downward
+        # [J m-2] long-wave downward
+        dpar = {'precipitation_amount'              : ['tp'],   
+                'downwelling_shortwave_flux_in_air' : ['ssrd'], 
+                'downwelling_longwave_flux_in_air'  : ['strd']} 
+        varlist = self.TranslateCF2short(dpar)                           
+        self.ERA2station(path.join(self.dir_inp,'era5_sf_*.nc'), 
+                         path.join(self.dir_out,'era5_sf_' + 
+                                   self.list_name + '.nc'), self.stations,
+                                   varlist, date = self.date)          
+                         
+        
+        # === 2D Interpolation for Pressure Level Data ===
+        # dictionary to translate CF Standard Names into ERA5
+        # pressure level variable keys. 
+        dpar = {'air_temperature'   : ['t'],           # [K]
+                'relative_humidity' : ['r'],           # [%]
+                'wind_speed'        : ['u', 'v']}      # [m s-1]
+        varlist = self.TranslateCF2short(dpar).append('z')
+        self.ERA2station(path.join(self.dir_inp,'era5_pl_*.nc'), 
+                         path.join(self.dir_out,'era5_pl_' + 
+                                   self.list_name + '.nc'), self.stations,
+                                   varlist, date = self.date)  
+                                                                                                                                                                                                                                                                                                                                                                                                                                                                                                                                                                                                                                                                                                                                                                                                                                                                                                                                                                                                                                                                                                                                                                                                                                                                                                                                                                                                                                                                                                                                                                                                                                                                                                                                                                                                                                                                                                                                                                                                                                                                                                                                                                                                                                                                                                                                                                                                                                                                                                                                                                                                                                                                                                                                                                                                                                                                                                                                                                                                                   
+        # 1D Interpolation for Pressure Level Data
+        self.levels2elevation(path.join(self.dir_out,'era5_pl_' + 
+                                        self.list_name + '.nc'), 
+                              path.join(self.dir_out,'era5_pl_' + 
+                                        self.list_name + '_surface.nc')) 
+        
+        
+class ERA5download(object):
+    """
+    Class for ERA5 data that has methods for querying 
+    the ECMWF server, returning all variables usually needed.
+       
+    Args:
+        pfile: Full path to a Globsim Download Parameter file. 
+              
+    Example:          
+        ERAd = ERA5download(pfile) 
+        ERAd.retrieve()
+    """
+        
+    def __init__(self, pfile):
+        # read parameter file
+        self.pfile = pfile
+        par = ParameterIO(self.pfile)
+        
+        # assign bounding box
+        self.area  = {'north':  par.bbN,
+                      'south':  par.bbS,
+                      'west' :  par.bbW,
+                      'east' :  par.bbE}
+        
+        # sanity check to make sure area is good
+        if (par.bbN < par.bbS) or (par.bbE < par.bbW):
+            raise Exception("Bounding box is invalid: {}".format(self.area))         
+        
+        # time bounds
+        self.date  = {'beg' : par.beg,
+                      'end' : par.end}
+
+        # elevation
+        self.elevation = {'min' : par.ele_min, 
+                          'max' : par.ele_max}
+        
+        # data directory for ERA5
+        self.directory = path.join(par.project_directory, "era5") 
+        if path.isdir(self.directory) == False:
+            makedirs(self.directory)   
+     
+        # variables
+        self.variables = par.variables
+            
+        # chunk size for downloading and storing data [days]        
+        self.chunk_size = par.chunk_size            
+
+                           
+    def retrieve(self):
+        """
+        Retrieve all required ERA5 data from MARS/CDS server.
+        """        
+        # prepare time loop
+        date_i = {}
+        slices = floor(float((self.date['end'] - self.date['beg']).days)/
+                       self.chunk_size)+1
+                                                 
+        # topography
+        if path.isfile(path.join(self.directory,'era5_to.nc')):
+            print("WARNING: File 'era5_to.nc' already exists. Skipping.")
+        else: 
+            top = ERA5to(self.area, self.directory)
+            top.download()
+        
+        for ind in range (0, int(slices)): 
+            #prepare time slices   
+            date_i['beg'] = self.date['beg'] + timedelta(days = 
+                            self.chunk_size * ind)
+            date_i['end'] = self.date['beg'] + timedelta(days = 
+                            self.chunk_size * (ind+1) - 1)
+            if ind == (slices-1):
+                date_i['end'] = self.date['end']
+            
+            #actual functions                                                                           
+            pl = ERA5pl(date_i, self.area, self.elevation, 
+                       self.variables, self.directory) 
+            sa = ERA5sa(date_i, self.area, self.variables, self.directory) 
+            sf = ERA5sf(date_i, self.area, self.variables, self.directory) 
+        
+            #download from ECMWF server convert to netCDF  
+            ERAli = [pl, sa, sf]
+            for era in ERAli:
+                era.download()          
+        
+        # report inventory
+        self.inventory()  
+        
+                                                                                                                                                                                                           
+    def inventory(self):
+        """
+        Report on data avaialbe in directory: time slice, variables, area 
+        """
+        print("\n\n\n")
+        print("=== INVENTORY FOR GLOBSIM ERA5 DATA === \n")
+        print("Download parameter file: \n" + self.pfile + "\n")
+        # loop over filetypes, read, report
+        file_type = ['era5_pl_*.nc', 'era5_sa_*.nc', 
+                     'era5_sf_*.nc', 'era5_t*.nc']
+        for ft in file_type:
+            infile = path.join(self.directory, ft)
+            nf = len(filter(listdir(self.directory), ft))
+            print(str(nf) + " FILE(S): " + infile)
+            
+            if nf > 0:
+                # open dataset
+                ncf = nc.MFDataset(infile, 'r', aggdim='time')
+                
+                # list variables
+                keylist = [str_encode(x) for x in ncf.variables.keys()]
+                print("    VARIABLES:")
+                print("        " + str(len(keylist)) + 
+                      " variables, including dimensions")
+                for key in keylist:
+                    print("        " + ncf.variables[key].long_name)
+                
+                # time slice
+                time = ncf.variables['time']
+                tmin = '{:%Y/%m/%d}'.format(nc.num2date(min(time[:]), 
+                                     time.units, calendar=time.calendar))
+                tmax = '{:%Y/%m/%d}'.format(nc.num2date(max(time[:]), 
+                                     time.units, calendar=time.calendar))
+                print("    TIME SLICE")                     
+                print("        " + str(len(time[:])) + " time steps")
+                print("        " + tmin + " to " + tmax)
+                      
+                # area
+                lon = ncf.variables['longitude']
+                lat = ncf.variables['latitude']
+                nlat = str(len(lat))
+                nlon = str(len(lon))
+                ncel = str(len(lat) * len(lon))
+                print("    BOUNDING BOX / AREA")
+                print("        " + ncel + " cells, " + nlon + 
+                      " W-E and " + nlat + " S-N")
+                print("        N: " + str(max(lat)))
+                print("        S: " + str(min(lat)))
+                print("        W: " + str(min(lon)))
+                print("        E: " + str(max(lon)))
+                            
+                ncf.close()
+                   
+    def __str__(self):
+        return "Object for ERA5 data download and conversion"                
+
+                                                        
+class ERA5scale(object):
+    """
+    Class for ERA5 data that has methods for scaling station data to
+    better resemble near-surface fluxes.
+    
+    Processing kernels have names in UPPER CASE.
+       
+    Args:
+        sfile: Full path to a Globsim Scaling Parameter file. 
+              
+    Example:          
+        ERAd = ERA5scale(sfile) 
+        ERAd.process()
+    """
+        
+    def __init__(self, sfile):
+        # read parameter file
+        self.sfile = sfile
+        par = ParameterIO(self.sfile)
+        
+        # read kernels
+        self.kernels = par.kernels
+        if not isinstance(self.kernels, list):
+            self.kernels = [self.kernels]
+            
+        # input file handles
+        self.nc_pl = nc.Dataset(path.join(par.project_directory,
+                                'station/era5_pl_' + 
+                                par.list_name + '_surface.nc'), 'r')
+        self.nc_sa = nc.Dataset(path.join(par.project_directory,
+                                'station/era5_sa_' + 
+                                par.list_name + '.nc'), 'r')
+        self.nc_sf = nc.Dataset(path.join(par.project_directory,
+                                'station/era5_sf_' + 
+                                par.list_name + '.nc'), 'r')
+        self.nc_to = nc.Dataset(path.join(par.project_directory,
+                                'station/era5_to_' + 
+                                par.list_name + '.nc'), 'r')
+        self.nstation = len(self.nc_to.variables['station'][:])                     
+                              
+        # output file 
+        self.output_file = self.getOutNCF(par, 'era5')
+        
+        # time vector for output data
+        # get time and convert to datetime object
+        nctime = self.nc_pl.variables['time'][:]
+        self.t_unit = self.nc_pl.variables['time'].units #"hours since 1900-01-01 00:00:0.0"
+        self.t_cal  = self.nc_pl.variables['time'].calendar
+        time = nc.num2date(nctime, units = self.t_unit, calendar = self.t_cal)
+        
+        # interpolation scale factor
+        self.time_step = par.time_step * 3600    # [s] scaled file
+        interval_in = (time[1]-time[0]).seconds #interval in seconds
+        interpN = floor(interval_in/self.time_step)
+        
+        #number of time steps for output, include last value
+        self.nt = int(floor((max(time) - min(time)).total_seconds()
+                            / 3600 / par.time_step)) + 1 * interpN 
+
+        # vector of output time steps as datetime object
+        # 'seconds since 1900-01-01 00:00:0.0'
+        mt = min(time)
+        self.times_out = [mt + timedelta(seconds = (x*self.time_step)) 
+                          for x in range(0, self.nt)]                                                                   
+                                      
+        # vector of output time steps as written in ncdf file [s]
+        self.scaled_t_units = 'seconds since 1900-01-01 00:00:0.0'
+        self.times_out_nc = nc.date2num(self.times_out, 
+                                        units = self.scaled_t_units, 
+                                        calendar = self.t_cal) 
+                                        
+        # get the station file
+        self.stations_csv = path.join(par.project_directory,
+                                      'par', par.station_list)
+        #read station points 
+        self.stations = StationListRead(self.stations_csv)
+        
+    def getOutNCF(self, par, src, scaleDir = 'scale'):
+        '''make out file name'''
+        
+        src = '_'.join(['sitelist', src])
+        fname = [par.project_directory, scaleDir, src]
+        fname = '/'.join(fname)
+        fname = fname + '.nc'
+        
+        return fname
+        
+    def process(self):
+        """
+        Run all relevant processes and save data. Each kernel processes one 
+        variable and adds it to the netCDF file.
+        """    
+        self.rg = ScaledFileOpen(self.output_file, self.nc_pl, self.times_out_nc,
+        t_unit = self.scaled_t_units, station_names = self.stations['station_name'])
+        
+        
+        # iterate thorugh kernels and start process
+        for kernel_name in self.kernels:
+            if hasattr(self, kernel_name):
+                print(kernel_name)
+                getattr(self, kernel_name)()
+            
+        # close netCDF files   
+        self.rg.close()
+        self.nc_pl.close()
+        self.nc_sf.close()
+        self.nc_sa.close()
+        self.nc_to.close()
+        
+    def PRESS_Pa_pl(self):
+        """
+        Surface air pressure from pressure levels.
+        """        
+        # add variable to ncdf file
+        vn = 'PRESS_ERA5_Pa_pl' # variable name
+        var           = self.rg.createVariable(vn,'f4',('time','station'))    
+        var.long_name = 'air_pressure ERA-5 pressure levels only'
+        var.units     = 'Pa'.encode('UTF8')  
+        
+        # interpolate station by station
+        time_in = self.nc_pl.variables['time'][:].astype(np.int64)  
+        values  = self.nc_pl.variables['air_pressure'][:]                   
+        for n, s in enumerate(self.rg.variables['station'][:].tolist()): 
+            #scale from hPa to Pa 
+            self.rg.variables[vn][:, n] = series_interpolate(self.times_out_nc, 
+                                        time_in*3600, values[:, n]) * 100          
+
+    def AIRT_C_pl(self):
+        """
+        Air temperature derived from pressure levels, exclusively.
+        """        
+        # add variable to ncdf file
+        vn = 'AIRT_ERA5_C_pl' # variable name
+        var           = self.rg.createVariable(vn,'f4',('time','station'))    
+        var.long_name = 'air_temperature ERA-5 pressure levels only'
+        var.units     = self.nc_pl.variables['t'].units.encode('UTF8')  
+        
+        # interpolate station by station
+        time_in = self.nc_pl.variables['time'][:].astype(np.int64)  
+        values  = self.nc_pl.variables['t'][:]                   
+        for n, s in enumerate(self.rg.variables['station'][:].tolist()):  
+            self.rg.variables[vn][:, n] = series_interpolate(self.times_out_nc, 
+                                        time_in*3600, values[:, n]-273.15)          
+
+    def AIRT_C_sur(self):
+        """
+        Air temperature derived from surface data, exclusively.
+        """
+        # add variable to ncdf file
+        vn = 'AIRT_ERA5_C_sur' # variable name
+        var           = self.rg.createVariable(vn,'f4',('time', 'station'))    
+        var.long_name = '2_metre_temperature ERA-5 surface only'
+        var.units     = self.nc_sa.variables['t2m'].units.encode('UTF8')  
+        
+        # interpolate station by station
+        time_in = self.nc_sa.variables['time'][:].astype(np.int64)      
+        values  = self.nc_sa.variables['t2m'][:]                   
+        for n, s in enumerate(self.rg.variables['station'][:].tolist()):  
+            self.rg.variables[vn][:, n] = series_interpolate(self.times_out_nc, 
+                                                    time_in*3600, 
+                                                    values[:, n]-273.15)           
+        
+    def AIRT_redcapp(self):
+        """
+        Air temperature derived from surface data and pressure level data as
+        shown by the method REDCAPP.
+        """       
+        print("AIRT_ERA5_redcapp")            
+
+    def PREC_mm_sur(self):
+        """
+        Precipitation sum in mm for the time step given.
+        """   
+        # add variable to ncdf file
+        vn = 'PREC_ERA5_mm_sur' # variable name
+        var           = self.rg.createVariable(vn,'f4',('time', 'station'))    
+        var.long_name = 'Total precipitation ERA-5 surface only'
+        var.units     = "mm".encode('UTF8')  
+        
+        # interpolate station by station
+        time_in = self.nc_sf.variables['time'][:].astype(np.int64)  
+        values  = self.nc_sf.variables['tp'][:]               
+        for n, s in enumerate(self.rg.variables['station'][:].tolist()): 
+            self.rg.variables[vn][:, n] = series_interpolate(self.times_out_nc, 
+                                          time_in*3600, values[:, n], 
+                                          cum=True) * (1000 * self.time_step) 
+                                          # from m to mm and from rate to sum             
+            
+    def RH_per_sur(self):
+        """
+        Relative humdity derived from surface data, exclusively. Clipped to
+        range [0.1,99.9]. Kernel AIRT_ERA5_C_sur must be run before.
+        """         
+        # temporary variable,  interpolate station by station
+        dewp = np.zeros((self.nt, self.nstation), dtype=np.float32)
+        time_in = self.nc_sa.variables['time'][:].astype(np.int64)  
+        values  = self.nc_sa.variables['d2m'][:]                   
+        for n, s in enumerate(self.rg.variables['station'][:].tolist()):  
+            dewp[:, n] = series_interpolate(self.times_out_nc, 
+                                            time_in*3600, values[:, n]-273.15) 
+                                                    
+        # add variable to ncdf file
+        vn = 'RH_ERA5_per_sur' # variable name
+        var           = self.rg.createVariable(vn,'f4',('time', 'station'))    
+        var.long_name = 'Relative humidity ERA-5 surface only'
+        var.units     = 'Percent'
+        
+        # simple: https://doi.org/10.1175/BAMS-86-2-225
+        RH = 100 - 5 * (self.rg.variables['AIRT_ERA5_C_sur'][:, :]-dewp[:, :])
+        self.rg.variables[vn][:, :] = RH.clip(min=0.1, max=99.9)    
+        
+        
+    def WIND_sur(self):
+        """
+        Wind speed and direction temperature derived from surface data, 
+        exclusively.
+        """    
+        # temporary variable, interpolate station by station
+        U = np.zeros((self.nt, self.nstation), dtype=np.float32)
+        time_in = self.nc_sa.variables['time'][:].astype(np.int64)  
+        values  = self.nc_sa.variables['u10'][:]                   
+        for n, s in enumerate(self.rg.variables['station'][:].tolist()):  
+            U[:, n] = series_interpolate(self.times_out_nc, 
+                                         time_in*3600, values[:, n]) 
+        
+        # temporary variable, interpolate station by station
+        V = np.zeros((self.nt, self.nstation), dtype=np.float32)
+        time_in = self.nc_sa.variables['time'][:].astype(np.int64)  
+        values  = self.nc_sa.variables['v10'][:]                   
+        for n, s in enumerate(self.rg.variables['station'][:].tolist()):  
+            V[:, n] = series_interpolate(self.times_out_nc, 
+                                         time_in*3600, values[:, n]) 
+
+        # wind speed, add variable to ncdf file, convert
+        vn = 'WSPD_ERA5_ms_sur' # variable name
+        var           = self.rg.createVariable(vn,'f4',('time', 'station'))    
+        var.long_name = '10 wind speed ERA-5 surface only'
+        var.units     = 'm s**-1'  
+        self.rg.variables[vn][:, :] = np.sqrt(np.power(V,2) + np.power(U,2))  
+                
+        # wind direction, add variable to ncdf file, convert, relative to North 
+        vn = 'WDIR_ERA5_deg_sur' # variable name
+        var           = self.rg.createVariable(vn,'f4',('time', 'station'))    
+        var.long_name = '10 wind direction ERA-5 surface only'
+        var.units     = 'deg'                                                                 
+        self.rg.variables[vn][:, :] = np.mod(np.degrees(np.arctan2(V,U))-90,360) 
+                                                                                                                                                                                                                                                                                                                                                                                                                                                                                                  
+    def SW_Wm2_sur(self):
+        """
+        Short-wave downwelling radiation derived from surface data, exclusively.  
+        This kernel only interpolates in time.
+        """   
+        
+        # add variable to ncdf file
+        vn = 'SW_ERA5_Wm2_sur' # variable name
+        var           = self.rg.createVariable(vn,'f4',('time', 'station'))    
+        var.long_name = 'Surface solar radiation downwards ERA-5 surface only'
+        var.units     = self.nc_sf.variables['ssrd'].units.encode('UTF8')  
+
+        # interpolate station by station
+        time_in = self.nc_sf.variables['time'][:].astype(np.int64)  
+        values  = self.nc_sf.variables['ssrd'][:]               
+        for n, s in enumerate(self.rg.variables['station'][:].tolist()): 
+            self.rg.variables[vn][:, n] = series_interpolate(self.times_out_nc, 
+                                          time_in*3600, values[:, n], cum=True) 
+
+
+    def LW_Wm2_sur(self):
+        """
+        Long-wave downwelling radiation derived from surface data, exclusively.  
+        This kernel only interpolates in time.
+        """   
+        
+        # add variable to ncdf file
+        vn = 'LW_ERA5_Wm2_sur' # variable name
+        var           = self.rg.createVariable(vn,'f4',('time', 'station'))    
+        var.long_name = 'Surface thermal radiation downwards ERA-5 surface only'
+        var.units     = self.nc_sf.variables['strd'].units.encode('UTF8')  
+        
+        # interpolate station by station
+        time_in = self.nc_sf.variables['time'][:].astype(np.int64)  
+        values  = self.nc_sf.variables['strd'][:]
+        for n, s in enumerate(self.rg.variables['station'][:].tolist()): 
+            self.rg.variables[vn][:, n] = series_interpolate(self.times_out_nc, 
+                                          time_in*3600, values[:, n], cum=True)   
+                                          
+                                                  
+    def SH_kgkg_sur(self):
+        '''
+        Specific humidity [kg/kg]
+        https://crudata.uea.ac.uk/cru/pubs/thesis/2007-willett/2INTRO.pdf
+        '''
+        
+        # temporary variable,  interpolate station by station
+        dewp = np.zeros((self.nt, self.nstation), dtype=np.float32)
+        time_in = self.nc_sa.variables['time'][:].astype(np.int64)  
+        values  = self.nc_sa.variables['d2m'][:]                   
+        for n, s in enumerate(self.rg.variables['station'][:].tolist()):  
+            dewp[:, n] = series_interpolate(self.times_out_nc, 
+                                            time_in*3600, values[:, n]-273.15) 
+
+        # compute
+        SH = spec_hum_kgkg(dewp[:, :], 
+                           self.rg.variables['PRESS_ERA5_Pa_pl'][:, :])  
+        
+        # add variable to ncdf file
+        vn = 'SH_ERA5_kgkg_sur' # variable name
+        var           = self.rg.createVariable(vn,'f4',('time', 'station'))    
+        var.long_name = 'Specific humidity ERA-5 surface only'
+        var.units     = 'Kg/Kg'.encode('UTF8')  
+        self.rg.variables[vn][:, :] = SH                                                                                                                                                                                                                                                                                                                                                                                                                                                                                                                                                                                                                                                                                                                                                                                                                                                                                                                                                                                                                                                                                                                                                                                                                                                                                                                                                                                                                                                                                                                                                                                                                                                                                                                                                                                                                                                                                                                                                                                                                                                                                                                                                                                                                                                                                                                                                                                                                                                                                                                                                                                                                                                                                                                                                                                                                                                                                                                                                                                                                                                                                                                                                                                                                                                                                                                                                                                                                                                                                                                                                                                                                                                                     