#!/usr/bin/env python
# -*- coding: utf-8 -*-
#
# Generic classes, methods, functions used for more than one reanalysis.
#
#
# (C) Copyright 2017-2019 Stephan Gruber
#				2017-2018 Xiaojing Quan
#				2018-2019 Nicholas Brown
#				2018-2019 Bin Cao
#         
#     This program is free software: you can redistribute it and/or modify
#     it under the terms of the GNU General Public License as published by
#     the Free Software Foundation, either version 3 of the License, or
#     (at your option) any later version.
#
#     This program is distributed in the hope that it will be useful,
#     but WITHOUT ANY WARRANTY; without even the implied warranty of
#     MERCHANTABILITY or FITNESS FOR A PARTICULAR PURPOSE.  See the
#     GNU General Public License for more details.
#
#     You should have received a copy of the GNU General Public License
#     along with this program.  If not, see <http://www.gnu.org/licenses/>.
#
#
# === CONTRIBUTIONS ============================================================
# Intial code for globsim is designed by Stephan Gruber. Xiaojing Quan developed
# MERRA-2, download part of ERA-Interim, and intial interpolation and scale  
# parts of globsim. Bin Cao wrote the download parts of ERA5, JRA-55, and
# finilized the interpolation and scale part. Nicholas Brown improved ERA5, 
# wrote the CF conventions part, and tested globsim.
#===============================================================================

from multiprocessing.dummy import Pool as ThreadPool
from globsim.LazyLoader import LazyLoader
from globsim.download.era5_monthly import download_threadded

download = LazyLoader('globsim.download')
interpolate = LazyLoader('globsim.interpolate')
scale = LazyLoader('globsim.scale')

# from globsim.download import *
# from globsim.scale import *
# from globsim.interpolate import *

# from globsim.JRA import JRAdownload, JRAinterpolate, JRAscale


def GlobsimDownload(pfile, multithread=True, 
                    ERAI=True, ERA5=True, 
                    ERA5ENS=True, MERRA=True, JRA=True, JRA3Q=True):
    """
    Download data from multiple reanalyses. Each reanalysis is run as one 
    separate thread if 'multithread = True'. If 'multithread = False', each
    download is run sequentially. This is easier for interpreting the output.
    """
    # make list of objects to execute
    objects = [] 
    
    # === ERA-Interim ===
    if ERAI:
        ERAIdownl = download.ERAIdownload(pfile)
        objects.append(ERAIdownl)
    
    # === ERA5 ===
    if ERA5:
<<<<<<< HEAD
        D = download.ERA5MonthlyDownload(pfile, False)
        D.retrieve()
=======
        ERA5REAdownl = download.ERA5MonthlyDownload(pfile, False)
>>>>>>> 2ca539ed
        #ERA5REAdownl = download.ERA5download(pfile)
        objects.append(ERA5REAdownl)
    
    # === ERA5 10-member ensemble ===
    if ERA5ENS:
        ERA5ENSdownl = download.ERA5Edownload(pfile)
        objects.append(ERA5ENSdownl)
    
    # === MERRA-2 ===
    if MERRA:
        MERRAdownl = download.MERRAdownload(pfile)
        objects.append(MERRAdownl)

    # === JRA-55 ===
    if JRA:
        JRAdownl = download.JRAdownload(pfile)
        objects.append(JRAdownl)

    # === JRA-3Q ===
    if JRA3Q:
        JRA3Qdownl = download.J3QD(pfile)
        objects.append(JRA3Qdownl)

    # serial of parallel execution
    if multithread:
        # Make the Pool of workers and run as lambda functions
        pool = ThreadPool(len(objects)) 
        results = pool.map(lambda ob: ob.retrieve(), objects)
        # close the pool and wait for the work to finish 
        pool.close()
        pool.join()
        print('Multithreaded download finished')
    else:
        for result in (ob.retrieve() for ob in objects):
            print(result)
        print('Serial download finished')
    

def GlobsimInterpolateStation(ifile, ERAI=True, ERA5=True, ERA5ENS=True,
                              MERRA=True, JRA=True, JRA3Q=True, **kwargs):
    """
    Interpolate re-analysis data to individual stations (points: lat, lon, ele).
    The temporal granularity and variables of each re-analysis are preserved.
    The resulting data is saved in netCDF format. THis is not parallelised to
    differing processors as memory may be a limiting factor.
    """
    
    # === ERA-Interim ===
    if ERAI:
        ERAIinterp = interpolate.ERAIinterpolate(ifile, **kwargs)
        ERAIinterp.process()
    
    # === ERA5 ===
    if ERA5:
        ERA5interp = interpolate.ERA5interpolate(ifile, **kwargs)
        ERA5interp.process()
        
    # === ERA5ENS ===
    if ERA5ENS:
        ERA5interp = interpolate.ERA5interpolate(ifile, 'ensemble_members', **kwargs)
        ERA5interp.process()
    
    # === MERRA-2 ===
    if MERRA:
        MERRAinterp = interpolate.MERRAinterpolate(ifile, **kwargs)
        MERRAinterp.process()

    # === JRA-55 ===
    if JRA:
        JRAinterp = interpolate.JRAinterpolate(ifile)
        JRAinterp.process()
  
    if JRA3Q:
        JRA3Qinterp = interpolate.J3QI(ifile)
        JRA3Qinterp.process()
            
def GlobsimScale(sfile, ERAI=True, ERA5=True, ERA5ENS=True, MERRA=True, JRA=True, JRA3Q=True):
    """
    Use re-analysis data that has been interpolated to station locations to 
    derive fluxes scaled / converted / adjusted to drive point-scale 
    near-surface models. The resulting data has coherent variables for all 
    reanalyses, optionally coherent temporal granularity, and is saved as netCDF.
    """
    # === ERA-Interim ===
    if ERAI:
        ERAIsc = scale.ERAIscale(sfile)
        ERAIsc.process()
    
    # === ERA5 ===
    if ERA5:
        ERA5sc = scale.ERA5scale(sfile)
        ERA5sc.process()
        
    # === ERA5ENS ===
    if ERA5ENS:
        ERA5sc = scale.ERA5Escale(sfile)
        ERA5sc.process()
    
    # # === MERRA-2 ===
    if MERRA:
        MERRAsc = scale.MERRAscale(sfile)
        MERRAsc.process()
    #     
    # # === JRA-55 ===
    if JRA:
        JRAsc = scale.JRAscale(sfile)
        JRAsc.process()

    # # === JRA-3Q ===
    if JRA3Q:
        JRA3Qsc = scale.J3QS(sfile)
        JRA3Qsc.process()
                  <|MERGE_RESOLUTION|>--- conflicted
+++ resolved
@@ -64,13 +64,7 @@
     
     # === ERA5 ===
     if ERA5:
-<<<<<<< HEAD
-        D = download.ERA5MonthlyDownload(pfile, False)
-        D.retrieve()
-=======
         ERA5REAdownl = download.ERA5MonthlyDownload(pfile, False)
->>>>>>> 2ca539ed
-        #ERA5REAdownl = download.ERA5download(pfile)
         objects.append(ERA5REAdownl)
     
     # === ERA5 10-member ensemble ===
