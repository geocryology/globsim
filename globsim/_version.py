<<<<<<< HEAD
__version__ = "4.2.0"
=======
__version__ = "4.1.2"
>>>>>>> 066ad05b

<|MERGE_RESOLUTION|>--- conflicted
+++ resolved
@@ -1,6 +1,2 @@
-<<<<<<< HEAD
-__version__ = "4.2.0"
-=======
-__version__ = "4.1.2"
->>>>>>> 066ad05b
+__version__ = "4.2.1"
 
