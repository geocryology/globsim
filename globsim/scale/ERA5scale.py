# -*- coding: utf-8 -*-
#
# Methods for downloading ERA5 data from the ECMWF server for limited
# areas and limited times.
#
#  OVERALL WORKFLOW
#
#  See: https://github.com/geocryology/globsim/wiki/Globsim
#       and the examples directory on github
#
# ECMWF and netCDF information:
# https://software.ecmwf.int/wiki/display/WEBAPI/Python+ERA-interim+examples
#
# For variable codes and units, see:
#     http://www.ecmwf.int/publications/manuals/d/gribapi/param/
#
# Check ECMWF job status: http://apps.ecmwf.int/webmars/joblist/
#
#  CF-Convention: this is how you check netcdf file conformity:
#  http://pumatest.nerc.ac.uk/cgi-bin/cf-checker-dev.pl
#
# ===============================================================================
import netCDF4 as nc
import numpy as np
import urllib3
import logging

from math import atan2, pi
from scipy.interpolate import interp1d
from pathlib import Path

from globsim.common_utils import series_interpolate
from globsim.meteorology import spec_hum_kgkg, relhu_approx_lawrence
from globsim.nc_elements import new_scaled_netcdf
from globsim.scale.GenericScale import GenericScale

urllib3.disable_warnings()
logger = logging.getLogger('globsim.scale')


class ERA5scale(GenericScale):
    """
    Class for ERA5 data that has methods for scaling station data to
    better resemble near-surface fluxes.

    Processing kernels have names in UPPER CASE.

    Args:
        sfile: Full path to a Globsim Scaling Parameter file.

    Example:
        ERAd = ERA5scale(sfile)
        ERAd.process()
    """

    def __init__(self, sfile, era5type='reanalysis'):
        super().__init__(sfile)
        par = self.par

        if era5type == 'reanalysis':
            self.ens = False
            self.src = 'era5'
        elif era5type == 'ensemble_members':
            self.ens = True
            self.src = 'era5_ens'

        # input file handles
        self.nc_pl = nc.Dataset(Path(self.intpdir, f"{self.src}_pl_{self.list_name}_surface.nc"),
                                'r')
        self.nc_sa = nc.Dataset(Path(self.intpdir, f'{self.src}_sa_{self.list_name}.nc'),
                                'r')
        self.nc_sf = nc.Dataset(Path(self.intpdir, f'{self.src}_sf_{self.list_name}.nc'),
                                'r')
        self.nc_to = nc.Dataset(Path(self.intpdir, f'{self.src}_to_{self.list_name}.nc'),
                                'r')

        self.nstation = len(self.nc_to.variables['station'][:])

        # time vector for output data
        # get time and convert to datetime object
        self.set_time_scale(self.nc_pl.variables['time'], par['time_step'])
        self.scaled_t_units = 'seconds since 1900-01-01 00:00:0.0'

        self.times_out_nc = self.build_datetime_array(start_time=self.min_time,
                                                      timestep_in_hours=self.time_step,
                                                      num_times=self.nt,
                                                      output_units=self.scaled_t_units,
                                                      output_calendar=self.t_cal)

    def getValues(self, ncf, varStr, ni=10):
        if self.ens:
            values = ncf.variables[varStr][:, ni, :]
        else:
            values = ncf.variables[varStr][:]

        return values

    def indProcess(self, ni=10):
        for kernel_name in self.kernels:
            if hasattr(self, kernel_name):
                print(kernel_name)
                getattr(self, kernel_name)(ni)

    def process(self, ni=10):
        """
        Run all relevant processes and save data. Each kernel processes one
        variable and adds it to the netCDF file.
        """

        stations = self.stations['station_name']
        # iterate thorugh kernels and start process
        if self.ens:
            for ni in self.nc_sa['number']:
                src = '{}_{}'.format(self.src, ni)
                self.output_file = self.getOutNCF(self.par, src)
                self.rg = new_scaled_netcdf(self.output_file,
                                            self.nc_pl, self.times_out_nc,
                                            t_unit=self.scaled_t_units,
                                            station_names=stations)
                self.indProcess(ni)

        else:
            self.output_file = self.getOutNCF(self.par, self.src)
            self.rg = new_scaled_netcdf(self.output_file,
                                        self.nc_pl, self.times_out_nc,
                                        t_unit=self.scaled_t_units,
                                        station_names=stations)
            self.indProcess(ni=10)

        # close netCDF files
        self.rg.close()
        self.nc_pl.close()
        self.nc_sf.close()
        self.nc_sa.close()
        self.nc_to.close()

    def PRESS_Pa_pl(self, ni=10):
        """
        Surface air pressure from pressure levels.
        """
        # add variable to ncdf file
        vn = 'PRESS_pl'  # variable name
        var           = self.rg.createVariable(vn,'f4',('time','station'))
        var.long_name = 'air_pressure ERA-5 pressure levels only'
        var.units     = 'Pa'
        var.standard_name = 'surface_air_pressure'

        # interpolate station by station
        time_in = self.nc_pl.variables['time'][:].astype(np.int64)
        values  = self.getValues(self.nc_pl, 'air_pressure', ni)
        for n, s in enumerate(self.rg.variables['station'][:].tolist()):
            # scale from hPa to Pa
            self.rg.variables[vn][:, n] = series_interpolate(self.times_out_nc,
                                                             time_in * 3600,
                                                             values[:, n]) * 100

    def AIRT_C_pl(self, ni=10):
        """
        Air temperature derived from pressure levels, exclusively.
        """
        # add variable to ncdf file
        vn = 'AIRT_pl'  # variable name
        var           = self.rg.createVariable(vn, 'f4', ('time', 'station'))
        var.long_name = 'air_temperature ERA-5 pressure levels only'
        var.units     = 'degrees_C'
        var.standard_name = 'air_temperature'

        # interpolate station by station
        time_in = self.nc_pl.variables['time'][:].astype(np.int64)
        values  = self.getValues(self.nc_pl, 't', ni)  # self.nc_pl.variables['t'][:]
        for n, s in enumerate(self.rg.variables['station'][:].tolist()):
            self.rg.variables[vn][:, n] = series_interpolate(self.times_out_nc,
                                                             time_in * 3600, values[:, n] - 273.15)

    def AIRT_C_sur(self, ni=10):
        """
        Air temperature derived from surface data, exclusively.
        """
        # add variable to ncdf file
        vn = 'AIRT_sur'   # variable name
        var           = self.rg.createVariable(vn, 'f4', ('time', 'station'))
        var.long_name = '2_metre_temperature ERA-5 surface only'
        var.units     = self.nc_sa.variables['t2m'].units.encode('UTF8')

        # interpolate station by station
        time_in = self.nc_sa.variables['time'][:].astype(np.int64)
        values  = self.getValues(self.nc_sa, 't2m', ni)  # self.nc_sa.variables['t2m'][:]
        for n, s in enumerate(self.rg.variables['station'][:].tolist()):
            self.rg.variables[vn][:, n] = series_interpolate(self.times_out_nc,
                                                             time_in * 3600,
                                                             values[:, n] - 273.15)

    def AIRT_redcapp(self, ni=10):
        """
        Air temperature derived from surface data and pressure level data as
        shown by the method REDCAPP.
        """
        print("AIRT_redcapp")

    def PREC_mm_sur(self, ni=10):
        """
        Precipitation sum in mm for the time step given.
        """
        # add variable to ncdf file
        vn  = 'PREC_sur'  # variable name
        var = self.rg.createVariable(vn,'f4',('time', 'station'))
        var.long_name = 'Total precipitation ERA-5 surface only'
        var.units     = 'mm s-1'
        var.standard_name = 'precipitation_flux'

        # interpolation scale factor
        time_in = self.nc_sf.variables['time'][:].astype(np.int64)

        # total prec [mm] in 1 second
        values  = self.getValues(self.nc_sf, 'tp', ni)  # self.nc_sf.variables['tp'][:]*1000/self.interval_in
        # https://confluence.ecmwf.int/pages/viewpage.action?pageId=197702790
        # We assume interval_in is in hours (1 for regular, 3 for ensemble)
        values  = values * 1000 / (self.interval_in * 3600) 

        # interpolate station by station
        for n, s in enumerate(self.rg.variables['station'][:].tolist()):
            f = interp1d(time_in * 3600, values[:, n], kind='linear')
            self.rg.variables[vn][:, n] = f(self.times_out_nc) * self.scf

    def RH_per_sur(self, ni=10):
        """
        Relative humdity derived from surface data, exclusively. Clipped to
        range [0.1,99.9]. Kernel AIRT_C_sur must be run before.
        """
        # temporary variable,  interpolate station by station
        dewp = np.zeros((self.nt, self.nstation), dtype=np.float32)
        time_in = self.nc_sa.variables['time'][:].astype(np.int64)
        values  = self.getValues(self.nc_sa, 'd2m', ni)  # self.nc_sa.variables['d2m'][:]
        for n, s in enumerate(self.rg.variables['station'][:].tolist()):
            dewp[:, n] = series_interpolate(self.times_out_nc,
                                            time_in * 3600, values[:, n] - 273.15)

        # add variable to ncdf file
        vn = 'RH_sur'  # variable name
        var           = self.rg.createVariable(vn,'f4',('time', 'station'))
        var.long_name = 'Relative humidity ERA-5 surface only'
        var.units     = 'percent'
        var.standard_name = 'relative_humidity'

        RH = relhu_approx_lawrence(self.rg.variables['AIRT_sur'][:, :], dewp[:, :])
        self.rg.variables[vn][:, :] = RH.clip(min=0.1, max=99.9)

    def WIND_sur(self, ni=10):
        """
        Wind speed and direction temperature derived from surface data,
        exclusively.
        """
        # temporary variable, interpolate station by station
        U = np.zeros((self.nt, self.nstation), dtype=np.float32)
        time_in = self.nc_sa.variables['time'][:].astype(np.int64)
        values  = self.getValues(self.nc_sa, 'u10', ni)  # self.nc_sa.variables['u10'][:]
        for n, s in enumerate(self.rg.variables['station'][:].tolist()):
            U[:, n] = series_interpolate(self.times_out_nc,
                                         time_in * 3600, values[:, n])

        # temporary variable, interpolate station by station
        V = np.zeros((self.nt, self.nstation), dtype=np.float32)
        time_in = self.nc_sa.variables['time'][:].astype(np.int64)
        values  = self.getValues(self.nc_sa, 'v10', ni)  # self.nc_sa.variables['v10'][:]
        for n, s in enumerate(self.rg.variables['station'][:].tolist()):
            V[:, n] = series_interpolate(self.times_out_nc,
                                         time_in * 3600, values[:, n])


        # wind speed, add variable to ncdf file, convert
        vn_spd = 'WSPD_sur'  # variable name
        var           = self.rg.createVariable(vn_spd,'f4',('time', 'station'))
        var.long_name = '10 wind speed ERA-5 surface only'
        var.units     = 'm s-1'
        var.standard_name = 'wind_speed'

        # wind direction, add variable to ncdf file, convert, relative to North
        vn_dir = 'WDIR_sur'  # variable name
        var           = self.rg.createVariable(vn_dir,'f4',('time', 'station'))
        var.long_name = '10 wind direction ERA-5 surface only'
        var.units     = 'degree'
        var.standard_name = 'wind_from_direction'

<<<<<<< HEAD
        WS = np.sqrt(np.power(V,2) + np.power(U,2))
        self.rg.variables[vn_spd][:, :] = WS

        # Wind direction: 
        # convert to "clockwise from north" from "anti-clockwise from x-axis" : 90 - angle
        # convert "from direction" : + 180
        WD = 90 - (np.arctan2(V, U) * (180 / np.pi)) + 180
        self.rg.variables[vn_dir][:, :] = WD
=======
        # n is index of station -- "array index"
        # s station as dimension -- netCDF index
        #TODO: simplify for loop for WD variable
        for n, s in enumerate(self.rg.variables['station'][:].tolist()):
            WS = np.sqrt(np.power(V,2) + np.power(U,2))
            WD = [atan2(V[i, n], U[i, n]) * (180 / pi) +
                  180 for i in np.arange(V.shape[0])]
            self.rg.variables[vn_spd][:, n] = WS[:,n]
            self.rg.variables[vn_dir][:,n] = WD
>>>>>>> db225400

    def SW_Wm2_sur(self, ni=10):
        """
        Short-wave downwelling radiation derived from surface data, exclusively.
        This kernel only interpolates in time.
        """

        # add variable to ncdf file
        vn = 'SW_sur'  # variable name
        var           = self.rg.createVariable(vn,'f4',('time', 'station'))
        var.long_name = 'Surface solar radiation downwards ERA-5 surface only'
        var.units     = 'W m-2'
        var.standard_name = 'surface_downwelling_shortwave_flux'

        # interpolate station by station
        time_in = self.nc_sf.variables['time'][:].astype(np.int64)
        values  = self.getValues(self.nc_sf, 'ssrd', ni)  # self.nc_sf.variables['ssrd'][:]/3600/self.interval_in#[w/m2/s]
        values  = values / (3600 * self.interval_in)  # [J m-2] -> [w m-2]
        for n, s in enumerate(self.rg.variables['station'][:].tolist()):
            f = interp1d(time_in * 3600, values[:, n], kind='linear')
            self.rg.variables[vn][:, n] = f(self.times_out_nc)

    def LW_Wm2_sur(self, ni=10):
        """
        Long-wave downwelling radiation derived from surface data, exclusively.
        This kernel only interpolates in time.
        """

        # add variable to ncdf file
        vn = 'LW_sur'  # variable name
        var           = self.rg.createVariable(vn,'f4',('time', 'station'))
        var.long_name = 'Surface thermal radiation downwards ERA-5 surface only'
        var.standard_name = 'surface_downwelling_longwave_flux'
        var.units     = 'W m-2'

        # interpolate station by station
        time_in = self.nc_sf.variables['time'][:].astype(np.int64)
        values  = self.getValues(self.nc_sf, 'strd', ni)  # self.nc_sf.variables['strd'][:]/3600/self.interval_in #[w m-2 s-1]
        values  = values / (3600 * self.interval_in)  # [J m-2] -> [w m-2]
        for n, s in enumerate(self.rg.variables['station'][:].tolist()):
            f = interp1d(time_in * 3600, values[:, n], kind='linear')
            self.rg.variables[vn][:, n] = f(self.times_out_nc)

    def SH_kgkg_sur(self, ni=10):
        '''
        Specific humidity [kg/kg]
        https://crudata.uea.ac.uk/cru/pubs/thesis/2007-willett/2INTRO.pdf
        '''

        # temporary variable,  interpolate station by station
        dewp = np.zeros((self.nt, self.nstation), dtype=np.float32)
        time_in = self.nc_sa.variables['time'][:].astype(np.int64)
        values  = self.getValues(self.nc_sa, 'd2m', ni)  # self.nc_sa.variables['d2m'][:]
        for n, s in enumerate(self.rg.variables['station'][:].tolist()):
            dewp[:, n] = series_interpolate(self.times_out_nc,
                                            time_in * 3600, values[:, n] - 273.15)

        # compute
        SH = spec_hum_kgkg(dewp[:, :],
                           self.rg.variables['PRESS_pl'][:, :])

        # add variable to ncdf file
        vn = 'SH_sur'  # variable name
        var           = self.rg.createVariable(vn,'f4',('time', 'station'))
        var.long_name = 'Specific humidity ERA-5 surface only'
        var.units     = '1'
        var.standard_name = 'specific_humidity'
        self.rg.variables[vn][:, :] = SH<|MERGE_RESOLUTION|>--- conflicted
+++ resolved
@@ -281,7 +281,6 @@
         var.units     = 'degree'
         var.standard_name = 'wind_from_direction'
 
-<<<<<<< HEAD
         WS = np.sqrt(np.power(V,2) + np.power(U,2))
         self.rg.variables[vn_spd][:, :] = WS
 
@@ -290,17 +289,6 @@
         # convert "from direction" : + 180
         WD = 90 - (np.arctan2(V, U) * (180 / np.pi)) + 180
         self.rg.variables[vn_dir][:, :] = WD
-=======
-        # n is index of station -- "array index"
-        # s station as dimension -- netCDF index
-        #TODO: simplify for loop for WD variable
-        for n, s in enumerate(self.rg.variables['station'][:].tolist()):
-            WS = np.sqrt(np.power(V,2) + np.power(U,2))
-            WD = [atan2(V[i, n], U[i, n]) * (180 / pi) +
-                  180 for i in np.arange(V.shape[0])]
-            self.rg.variables[vn_spd][:, n] = WS[:,n]
-            self.rg.variables[vn_dir][:,n] = WD
->>>>>>> db225400
 
     def SW_Wm2_sur(self, ni=10):
         """
