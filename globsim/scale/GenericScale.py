from __future__ import print_function

import tomlkit
import warnings
import logging

from os import path, makedirs
from pathlib import Path

from globsim.common_utils import StationListRead

# handle python 3 string types
try:
    basestring
except NameError:
    basestring = str

logger = logging.getLogger('globsim.scale')
<<<<<<< HEAD


=======
>>>>>>> d04a1faa
class GenericScale:

    def __init__(self, sfile):
        # read parameter file
        self.sfile = sfile
        with open(self.sfile) as FILE:
            config = tomlkit.parse(FILE.read())
            self.par = par = config['scale']
        self.intpdir = path.join(par['project_directory'], 'interpolated')
        self.output_dir = self.make_output_directory(par)
        self.list_name  = path.basename(path.normpath(par['station_list'])).split(path.extsep)[0]

        # get the station file
        self.stations_csv = path.join(par['project_directory'],
                                      'par', par['station_list'])
        # read station points
        self.stations = StationListRead(self.stations_csv)

        # read kernels
        self.kernels = par['kernels']
        if not isinstance(self.kernels, list):
            self.kernels = [self.kernels]

    def getOutNCF(self, par, data_source_name):
        """make out file name"""

        timestep = str(par['time_step']) + 'h'
        snowCor  = 'scf' + str(par['scf'])
        src = '_'.join(['scaled', data_source_name, timestep, snowCor])

        src = src + '.nc'
        fname = path.join(self.output_dir, src)

        return fname

    def make_output_directory(self, par):
        """make directory to hold outputs"""
        output_dir = None
        
        logger.debug(f"Attempting to create directory: {output_dir}")
        
        if par.get('output_directory'):
            try:
                test_path = Path(par.get('output_directory'))
            except TypeError:
                msg = "You provided an output_directory for scaled files that does not exist. Saving files to project directory"
                logger.error(msg)
                warnings.warn(msg)
            
            if test_path.is_dir():
                output_dir = Path(test_path, "scaled")
            else:
                logger.warning("You provided an output_directory for scaled files that was not understood. Saving files to project directory.")
                
        if not output_dir:
            output_dir = path.join(par['project_directory'], 'scaled')

        if not Path(output_dir).is_dir():
            makedirs(output_dir)

        return output_dir<|MERGE_RESOLUTION|>--- conflicted
+++ resolved
@@ -16,11 +16,7 @@
     basestring = str
 
 logger = logging.getLogger('globsim.scale')
-<<<<<<< HEAD
 
-
-=======
->>>>>>> d04a1faa
 class GenericScale:
 
     def __init__(self, sfile):
