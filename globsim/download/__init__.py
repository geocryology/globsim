--- conflicted
+++ resolved
@@ -3,10 +3,7 @@
 from .ERAIdownload import ERAIdownload
 from .JRAdownload import JRAdownload
 from .MERRAdownload import MERRAdownload
-<<<<<<< HEAD
 from .JRA3Qdownload import J3QD
-from .era5_monthly import download_threadded, ERA5MonthlyDownload
-=======
 from .era5_monthly import download_threadded, ERA5MonthlyDownload
 
 __all__ = ["ERA5download",
@@ -15,5 +12,4 @@
            "JRAdownload",
            "MERRAdownload",
            "download_threadded",
-           "ERA5MonthlyDownload"]
->>>>>>> 842b5cec
+           "ERA5MonthlyDownload"]