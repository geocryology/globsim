--- conflicted
+++ resolved
@@ -64,11 +64,7 @@
         return(res)
 
     def typeString(self):
-<<<<<<< HEAD
         return self.ERA_TYPES[self.era5type]
-=======
-        return 'era5'
->>>>>>> 96b53e87
 
     @property
     def era5type(self):
