import numpy as np
import re
import tomlkit
import warnings
import logging

from datetime import datetime, timedelta
from os import path, makedirs, listdir
from pathlib import Path
from fnmatch import filter as fnmatch_filter

from globsim.common_utils import StationListRead, str_encode
from globsim.boundingbox import stations_bbox, netcdf_bbox

logger = logging.getLogger('globsim.interpolate')

try:
    import ESMF

    # Check ESMF version.  7.0.1 behaves differently than 7.1.0r
    ESMFv = int(re.sub("[^0-9]", "", ESMF.__version__))
    ESMFnew = ESMFv > 701

except ImportError:
    print("*** ESMF not imported, interpolation not possible. ***")
    pass


class GenericInterpolate:

    def __init__(self, ifile: str):
        # read parameter file
        self.ifile = ifile
        with open(self.ifile) as FILE:
            config = tomlkit.parse(FILE.read())
            self.par = par = config.get('interpolate')
        self.output_dir = self.make_output_directory(par)
        self.variables = par.get('variables')
        self.list_name = path.basename(path.normpath(par.get('station_list'))).split(path.extsep)[0]
        
        # read station points
        self.stations_csv = self.find_stations_csv(par)
        self.stations = StationListRead(self.stations_csv)
        self.stations_bbox = stations_bbox(self.stations)

        # time bounds, add one day to par['end'] to include entire last day
        self.date = {'beg': datetime.strptime(par.get('beg'), '%Y/%m/%d'),
                     'end': datetime.strptime(par.get('end'), '%Y/%m/%d') + timedelta(days=1)}

        # chunk size: how many time steps to interpolate at the same time?
        # A small chunk size keeps memory usage down but is slow.
        self.cs = int(par.get('chunk_size'))

    def find_stations_csv(self, par):
        if Path(par.get('station_list')).is_file():
            return Path(par.get('station_list'))

        elif Path(par.get('project_directory'), 'par', par.get('station_list')).is_file():
            return Path(par.get('project_directory'), 'par', par.get('station_list'))

        else:
            raise FileNotFoundError(f"Siteslist file {par.get('station_list')} not found.")

    def validate_stations_extent(self, ncdf):
        try:
            if not netcdf_bbox(ncdf).contains_bbox(self.stations_bbox):
                logger.error("Station coordinates exceed downloaded extent")
                raise ValueError("Station coordinates exceed downloaded extent")
            else:
                logger.info("Stations within bounding box of dataset")
        except Exception:
            logger.error("Could not verify whether stations are within downloaded netcdf")

    def _set_input_directory(self, name):
        self.input_dir = path.join(self.par.get('project_directory'), name)

    def TranslateCF2short(self, dpar):
        """
        Map CF Standard Names into short codes used in netCDF files.
        """
        varlist = []
        for var in self.variables:
            varlist.append(dpar.get(var))
        # drop none
        varlist = [item for item in varlist if item is not None]
        # flatten
        varlist = [item for sublist in varlist for item in sublist]
        return(varlist)

    def interp2D(self, ncfile_in: str, ncf_in, points, tmask_chunk: "np.ndarray",
                 variables=None, date=None):
        """
        Bilinear interpolation from fields on regular grid (latitude, longitude)
        to individual point stations (latitude, longitude). This works for
        surface and for pressure level files

        Args:
            ncfile_in: Full path to an Era-Interim derived netCDF file. This can
                       contain wildcards to point to multiple files if temporal
                       chunking was used.

            ncf_in: A netCDF4.MFDataset derived from reading in Era-Interim
                    multiple files (def ERA2station())

            points: A dictionary of locations. See method StationListRead in
                    common_utils.py for more details.

            tmask_chunk:

            variables:  List of variable(s) to interpolate such as
                        ['r', 't', 'u','v', 't2m', 'u10', 'v10', 'ssrd', 'strd', 'tp'].
                        Defaults to using all variables available.

            date: Directory to specify begin and end time for the derived time
                  series. Defaluts to using all times available in ncfile_in.

        Example:
            from datetime import datetime
            date  = {'beg' : datetime(2008, 1, 1),
                     'end' : datetime(2008,12,31)}
            variables  = ['t','u', 'v']
            stations = StationListRead("points.csv")
            ERA2station('era_sa.nc', 'era_sa_inter.nc', stations,
                        variables=variables, date=date)
        """
        logger.debug(f"Starting 2d interpolation for chunks {np.min(np.where(tmask_chunk == True))} to {np.max(np.where(tmask_chunk == True))} of {len(tmask_chunk)} ")

        # is it a file with pressure levels?
        pl = 'level' in ncf_in.dimensions.keys()
        ens = 'number' in ncf_in.dimensions.keys()

        # get spatial dimensions
        if pl:  # only for pressure level files
            nlev = len(ncf_in.variables['level'][:])
        else:
            nlev = 1
        
        if ens:
            num = ncf_in.variables['number'][:]
        else:
            num = []

        # test if time steps to interpolate remain
        nt = tmask_chunk.sum()  # TODO: could this just be length? what is being tested here?
        if nt == 0:
            raise ValueError('No time steps from netCDF file selected.')

        # get variables
        varlist = [str_encode(x) for x in ncf_in.variables.keys()]
        self.remove_select_variables(varlist, pl, ens=False)

        # list variables that should be interpolated
        if variables is None:
            variables = varlist
        # test is variables given are available in file
        if (set(variables) < set(varlist) == 0):
            raise ValueError('One or more variables not in netCDF file.')

        sgrid = self.create_source_grid(ncfile_in)

        # create source field(s) on source grid
        if ens:
            sfield = []
            for ni in num:
                if pl:  # only for pressure level files
                    sfield.append(create_field(sgrid, variables, nt, nlev))
                else:  # 2D files
                    sfield.append(create_field(sgrid, variables, nt))

            self.nc_ensemble_data_to_source_field(variables, sfield, ncf_in, tmask_chunk, pl)

        else:
            if pl:  # only for pressure level files
                sfield = create_field(sgrid, variables, nt, nlev)
            else:  # 2D files
                sfield = create_field(sgrid, variables, nt)
            
            #self.nc_data_subset_to_source_field(variables, sfield, ncf_in, tmask_chunk, pl)
            self.nc_data_to_source_field(variables, sfield, ncf_in, tmask_chunk, pl)

        locstream = self.create_loc_stream(points)

        # create destination field
        if ens:
            dfield = []
            for ni in num:
                if pl:  # only for pressure level files
                    di = ESMF.Field(locstream, name='dfield',
                                    ndbounds=[len(variables), nt, nlev])
                else:
                    di = ESMF.Field(locstream, name='dfield',
                                    ndbounds=[len(variables), nt])
                dfield.append(self.regrid(sfield[ni], di))
        else:
            if pl:  # only for pressure level files
                dfield = ESMF.Field(locstream, name='dfield',
                                    ndbounds=[len(variables), nt, nlev])
            else:
                dfield = ESMF.Field(locstream, name='dfield',
                                    ndbounds=[len(variables), nt])

            dfield = self.regrid(sfield, dfield)
        
        logger.debug("Created destination field")

        return dfield, variables

    def make_output_directory(self, par) -> str:
        """make directory to hold outputs"""
        output_root = None

        if par.get('output_directory'):
            try:
                test_path = Path(par.get('output_directory'))

                if test_path.is_dir():
                    output_root = Path(test_path, "interpolated")
                else:
                    warnings.warn("You provided an output_directory for interpolation that does not exist. Saving files to project directory.")

            except TypeError:
                warnings.warn("You provided an output_directory for interpolation that was not understood. Saving files to project directory.")

        if not output_root:
            output_root = path.join(par.get('project_directory'), 'interpolated')

        if not Path(output_root).is_dir():
            makedirs(output_root)

        return str(output_root)

    def create_source_grid(self, ncfile_in: str) -> "ESMF.Grid":
        # Create source grid from a SCRIP formatted file. As ESMF needs one
        # file rather than an MFDataset, give first file in directory.
        flist = np.sort(fnmatch_filter(listdir(self.input_dir),
                                       path.basename(ncfile_in)))
        ncsingle = path.join(self.input_dir, flist[0])
        sgrid = ESMF.Grid(filename=ncsingle, filetype=ESMF.FileFormat.GRIDSPEC)
        return sgrid

    def create_loc_stream(self, points) -> "ESMF.LocStream":
        # CANNOT have third dimension!!!
        locstream = ESMF.LocStream(len(points),
                                   coord_sys=ESMF.CoordSys.SPH_DEG)
        locstream["ESMF:Lon"] = list(points['longitude_dd'])
        locstream["ESMF:Lat"] = list(points['latitude_dd'])

        return locstream

    @staticmethod
    def regrid(sfield: "ESMF.Field", dfield: "ESMF.Field") -> "ESMF.Field":
        # regridding function, consider ESMF.UnmappedAction.ERROR
        
        regrid2D = ESMF.Regrid(sfield, dfield,
                               regrid_method=ESMF.RegridMethod.BILINEAR,
                               unmapped_action=ESMF.UnmappedAction.IGNORE,
                               dst_mask_values=None)
        
        # regrid operation, create destination field (variables, times, points)
        logger.debug("Attempting to regrid")
        dfield = regrid2D(sfield, dfield)
        logger.debug("Regridding complete")

        sfield.destroy()  # free memory

        return dfield

    @staticmethod
    def nc_ensemble_data_to_source_field(variables, sfield_list: "list[ESMF.Field]", ncf_in,
                                         tmask_chunk, pl: bool):
        for n, var in enumerate(variables):
            for ni in ncf_in['number'][:]:
                if pl:
                    # sfield.data [lon, lat, var, time, number, level]
                    # vi [time, number, level, lat, lon]
                    vi = ncf_in[var][tmask_chunk,ni,:,:,:]
                    sfield_list[ni].data[:,:,n,:,:] = vi.transpose((3,2,0,1))

                else:
                    vi = ncf_in[var][tmask_chunk,ni,:,:]
                    sfield_list[ni].data[:,:,n,:] = vi.transpose((2,1,0))

            logger.debug(f"Wrote {var} data to source field for regridding")

    @staticmethod
    def nc_data_to_source_field(variables, sfield: "ESMF.Field", ncf_in,
                                tmask_chunk, pl: bool):
        # assign data from ncdf: (time, [level], latitude, longitude)
        # to sfield (longitude, latitude, variable, time, [level])
        tmin = np.min(np.where(tmask_chunk))
        tmax = np.max(np.where(tmask_chunk))
        for n, var in enumerate(variables):
            if pl:
                vi = ncf_in[var][tmin:tmax + 1,:,:,:]
                sfield.data[:,:,n,:,:] = vi.transpose((3,2,0,1))
            else:
                vi = ncf_in[var][tmin:tmax + 1,:,:]
                sfield.data[:,:,n,:] = vi.transpose((2,1,0))

            logger.debug(f"Wrote {var} data to source field for regridding")

    def nc_data_subset_to_source_field(self, variables, sfield: "ESMF.Field", ncf_in,
                                       tmask_chunk, pl: bool):
        """ assign data from ncdf: (time, [level], latitude, longitude)
                         to sfield (longitude, latitude, variable, time, [level])
        """

        # get indices of lat/lon
        lat = ncf_in.get_variables_by_attributes(standard_name='latitude', axis='Y')[0][:]
        lon = ncf_in.get_variables_by_attributes(standard_name='longitude', axis='X')[0][:]

        lat_ix = np.where((lat >= self.stations_bbox.ymin) & (lat <= self.stations_bbox.ymax))[0]
        lon_ix = np.where((lon >= self.stations_bbox.xmin) & (lon <= self.stations_bbox.xmax))[0]

        lat_slice = slice(min(lat_ix), max(lat_ix) + 1)
        lon_slice = slice(min(lon_ix), max(lon_ix) + 1)

        tmin = np.min(np.where(tmask_chunk))
        tmax = np.max(np.where(tmask_chunk))
        time_slice = slice(tmin, tmax + 1)

        for n, var in enumerate(variables):
            if pl:
                vi = ncf_in[var][time_slice, :, lat_slice, lon_slice]
                sfield.data[lon_slice, lat_slice, n, :, :] = vi.transpose((3,2,0,1))
            else:
                vi = ncf_in[var][time_slice, lat_slice, lon_slice]
                sfield.data[lon_slice, lat_slice, n, :] = vi.transpose((2,1,0))

            logger.debug(f"Wrote {var} data to source field for regridding")

    @staticmethod
    def remove_select_variables(varlist: list, pl: bool, ens: bool = False):
        varlist.remove('time')
        try:
            varlist.remove('latitude')
        except ValueError as e:
            print(e)
            print('continue')
            pass
        try:
            varlist.remove('longitude')
        except ValueError as e:
            print(e)
            print('continue')
            pass
        if pl:  # only for pressure level files
            varlist.remove('level')
        if ens:
            varlist.remove('number')

    @staticmethod
    def ele_interpolate(elevation, h, nl):
        # difference in elevation, level directly above will be >= 0
        elev_diff = elevation - h
        # vector of level indices that fall directly above station.
        # Apply after ravel() of data.
        va = np.argmin(elev_diff + (elev_diff < 0) * 100000, axis=1)
        # mask for situations where station is below lowest level
        mask = va < (nl - 1)
        va += np.arange(elevation.shape[0]) * elevation.shape[1]

        # Vector level indices that fall directly below station.
        # Apply after ravel() of data.
        vb = va + mask  # +1 when OK, +0 when below lowest level

        return elev_diff, va, vb

    @staticmethod
    def calculate_weights(elev_diff, va, vb):
        wa = np.absolute(elev_diff.ravel()[vb])
        wb = np.absolute(elev_diff.ravel()[va])
        wt = wa + wb
        wa /= wt  # Apply after ravel() of data.
        wb /= wt  # Apply after ravel() of data.

        return wa, wb
<<<<<<< HEAD
=======


def create_stations_bbox(stations) -> BoundingBox:
    # get max/min of points lat/lon from self.stations

    stations_bbox = BoundingBox(xmin=stations['longitude_dd'].describe()["min"],
                                xmax=stations['longitude_dd'].describe()["max"],
                                ymin=stations['latitude_dd'].describe()["min"],
                                ymax=stations['latitude_dd'].describe()["max"])
    # add generous buffer
    buffer = 2.0  # assume degrees here
    return BoundingBox(stations_bbox.xmin - buffer,
                       stations_bbox.xmax + buffer,
                       stations_bbox.ymin - buffer,
                       stations_bbox.ymax + buffer)


def grid_from_bbox(latitudes: np.ndarray,
                   longitudes: np.ndarray,
                   bbox: BoundingBox) -> ESMF.Grid:

    valid_lat = latitudes[np.where((latitudes >= bbox.ymin) & (latitudes <= bbox.ymax))[0]]
    valid_lon = longitudes[np.where((longitudes >= bbox.xmin) & (longitudes <= bbox.xmax))[0]]

    grid = ESMF.Grid(max_index=np.array([len(valid_lon), len(valid_lat)]))
    grid.coords[0][0] = np.repeat(valid_lon[np.newaxis, :], len(valid_lat), axis=1).ravel().reshape(len(valid_lon),len(valid_lat))
    grid.coords[0][1] = np.repeat(valid_lat[np.newaxis, :], len(valid_lon), axis=0)
    
    return grid


def create_field(sgrid: "ESMF.Grid", variables: list, nt: int, nlev:int = 1) -> "ESMF.Field":
    nvar = len(variables)
    try:
        if nlev > 1:
            field = ESMF.Field(sgrid, name='sgrid',
                               staggerloc=ESMF.StaggerLoc.CENTER,
                               ndbounds=[nvar, nt, nlev])
        else:
            field = ESMF.Field(sgrid, name='sgrid',
                               staggerloc=ESMF.StaggerLoc.CENTER,
                               ndbounds=[nvar, nt])
    except TypeError as e:
        msg = "Tried to create a ESMF.Field that was too big. Try reducing the chunk_size in your configuration."
        logger.error(f"{msg} Currently there are {nt} time-steps (chunk size) {nvar} variables and {nlev} levels on a {sgrid.size[0][0]}-by-{sgrid.size[0][1]} grid (total size of {nt * nvar * nlev * sgrid.size[0][0] * sgrid.size[0][1]})")
        raise Exception(msg).with_traceback(e.__traceback__)

    return field
>>>>>>> 44c9242d
<|MERGE_RESOLUTION|>--- conflicted
+++ resolved
@@ -375,8 +375,6 @@
         wb /= wt  # Apply after ravel() of data.
 
         return wa, wb
-<<<<<<< HEAD
-=======
 
 
 def create_stations_bbox(stations) -> BoundingBox:
@@ -424,5 +422,4 @@
         logger.error(f"{msg} Currently there are {nt} time-steps (chunk size) {nvar} variables and {nlev} levels on a {sgrid.size[0][0]}-by-{sgrid.size[0][1]} grid (total size of {nt * nvar * nlev * sgrid.size[0][0] * sgrid.size[0][1]})")
         raise Exception(msg).with_traceback(e.__traceback__)
 
-    return field
->>>>>>> 44c9242d
+    return field