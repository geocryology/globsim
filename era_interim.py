#!/usr/bin/env python
# -*- coding: utf-8 -*-
#
# Methods for downloading ERA-Interim data from the ECMWF server for limited
# areas and limited times.
#
#
# (C) Copyright Stephan Gruber (2013–2017)
#         
#     This program is free software: you can redistribute it and/or modify
#     it under the terms of the GNU General Public License as published by
#     the Free Software Foundation, either version 3 of the License, or
#     (at your option) any later version.
#
#     This program is distributed in the hope that it will be useful,
#     but WITHOUT ANY WARRANTY; without even the implied warranty of
#     MERCHANTABILITY or FITNESS FOR A PARTICULAR PURPOSE.  See the
#     GNU General Public License for more details.
#
#     You should have received a copy of the GNU General Public License
#     along with this program.  If not, see <http://www.gnu.org/licenses/>.
# 
#  OVERALL WORKFLOW
# 
#  See: https://github.com/geocryology/globsim/wiki/Globsim
#       and the examples directory on github
#
# ECMWF and netCDF information:
# https://software.ecmwf.int/wiki/display/WEBAPI/Python+ERA-interim+examples
#
# For variable codes and units, see: 
#     http://www.ecmwf.int/publications/manuals/d/gribapi/param/
#
# Check ECMWF job status: http://apps.ecmwf.int/webmars/joblist/
#
#  CF-Convention: this is how you check netcdf file conformity: 
#  http://pumatest.nerc.ac.uk/cgi-bin/cf-checker-dev.pl 
#
#===============================================================================
from __future__   import print_function

from datetime     import datetime, timedelta
from ecmwfapi.api import ECMWFDataServer
from math         import exp, floor
from os           import path, listdir
<<<<<<< HEAD
from generic      import ParameterIO, StationListRead, ScaledFileOpen, series_interpolate, variables_skip, spec_hum_kgkg, str_encode
=======
from generic      import ParameterIO, StationListRead, ScaledFileOpen 
from generic      import series_interpolate, variables_skip, spec_hum_kgkg, LW_downward
>>>>>>> c7ca5cf2
from fnmatch      import filter


import numpy   as np
import netCDF4 as nc
import glob
import re

try:
    from nco import Nco
    #import nco
except ImportError:
    print("*** NCO not imported, netCDF appending not possible. ***")
    pass 

try:
    import ESMF
except ImportError:
    print("*** ESMF not imported, interpolation not possible. ***")
    pass   

# Check ESMF version.  7.0.1 behaves differently than 7.1.0r 
ESMFv = int(re.sub("[^0-9]", "", ESMF.__version__))
ESMFnew = ESMFv > 701    

class ERAgeneric(object):
    """
    Parent class for other ERA-Interim classes.
    """
        
    def areaString(self, area):
        """Converts numerical coordinates into string: North/West/South/East"""
        res  = str(round(area['north'],2)) + "/"
        res += str(round(area['west'], 2)) + "/"
        res += str(round(area['south'],2)) + "/"
        res += str(round(area['east'], 2))        
        return(res)
        
    def dateString(self, date):
        """Converts datetime objects into string"""
        res  = (date['beg'].strftime("%Y-%m-%d") + "/to/" +
                date['end'].strftime("%Y-%m-%d"))       
        return(res)    
        
    def getPressure(self, elevation):
        """Convert elevation into air pressure using barometric formula"""
        g  = 9.80665   #Gravitational acceleration [m/s2]
        R  = 8.31432   #Universal gas constant for air [N·m /(mol·K)]    
        M  = 0.0289644 #Molar mass of Earth's air [kg/mol]
        P0 = 101325    #Pressure at sea level [Pa]
        T0 = 288.15    #Temperature at sea level [K]
        #http://en.wikipedia.org/wiki/Barometric_formula
        return P0 * exp((-g * M * elevation) / (R * T0)) / 100 #[hPa] or [bar]
    
    def getPressureLevels(self, elevation):
        """Restrict list of ERA-interim pressure levels to be downloaded"""
        Pmax = self.getPressure(elevation['min']) + 55
        Pmin = self.getPressure(elevation['max']) - 55 
        levs = np.array([300, 350, 400, 450, 500, 550, 600, 650, 700, 750, 775, 
                         800, 825, 850, 875, 900, 925, 950, 975, 1000])
        mask = (levs >= Pmin) * (levs <= Pmax) #select
        levs = '/'.join(map(str, levs[mask]))
        return levs

    def getDictionaryGen(self, area, date):
        """
        Makes dictionary of generic variables for a server call
        """
        dictionary_gen = {
          'area'    : self.areaString(area),
          'date'    : self.dateString(date),
          'dataset' : "interim",
          'stream'  : "oper",
          'class'   : "ei",
          'format'  : "netcdf",
          'grid'    : "0.75/0.75"}
        return dictionary_gen
 
    def getDstring(self):
        return ('_' + self.date['beg'].strftime("%Y%m%d") + "_to_" +
                      self.date['end'].strftime("%Y%m%d"))
    
    def download(self):
        #TODO test for file existence
        server = ECMWFDataServer()
        print(server.trace('=== ERA Interim: START ===='))
        server.retrieve(self.getDictionary())
        print(server.trace('=== ERA Interim: STOP =====')  )

    def TranslateCF2ERA(self, variables, dpar):
        """
        Translate CF Standard Names into ERA-Interim code numbers.
        """
        self.param = ''
        for var in variables:
            try:
                self.param += dpar.get(var)+'/'
            except TypeError:
                pass    
        self.param = self.param.rstrip('/') #fix last                                        
                
    def __str__(self):
        string = ("List of generic variables to query ECMWF server for "
                  "ERA-Interim data: {0}")
        return string.format(self.getDictionary) 
    
    def netCDF_empty(self, ncfile_out, stations, nc_in):
        '''
        Creates an empty station file to hold interpolated reults. The number of 
        stations is defined by the variable stations, variables are determined by 
        the variable list passed from the gridded original netCDF.
        
        ncfile_out: full name of the file to be created
        stations:   station list read with generic.StationListRead() 
        variables:  variables read from netCDF handle
        lev:        list of pressure levels, empty is [] (default)
        '''
        
        #Build the netCDF file
        rootgrp = nc.Dataset(ncfile_out, 'w', format='NETCDF4_CLASSIC')
        rootgrp.Conventions = 'CF-1.6'
        rootgrp.source      = 'ERA_Interim, interpolated bilinearly to stations'
        rootgrp.featureType = "timeSeries"
                                                
        # dimensions
        station = rootgrp.createDimension('station', len(stations))
        time    = rootgrp.createDimension('time', None)
                
        # base variables
        time           = rootgrp.createVariable('time', 'i4',('time'))
        time.long_name = 'time'
        time.units     = 'hours since 1900-01-01 00:00:0.0'
        time.calendar  = 'gregorian'
        station             = rootgrp.createVariable('station', 'i4',('station'))
        station.long_name   = 'station for time series data'
        station.units       = '1'
        latitude            = rootgrp.createVariable('latitude', 'f4',('station'))
        latitude.long_name  = 'latitude'
        latitude.units      = 'degrees_north'    
        longitude           = rootgrp.createVariable('longitude','f4',('station'))
        longitude.long_name = 'longitude'
        longitude.units     = 'degrees_east' 
        height           = rootgrp.createVariable('height','f4',('station'))
        height.long_name = 'height_above_reference_ellipsoid'
        height.units     = 'm'  
        
        # assign station characteristics            
        station[:]   = list(stations['station_number'])
        latitude[:]  = list(stations['latitude_dd'])
        longitude[:] = list(stations['longitude_dd'])
        height[:]    = list(stations['elevation_m'])
        
        # extra treatment for pressure level files
        try:
            lev = nc_in.variables['level'][:]
            print("== 3D: file has pressure levels")
            level = rootgrp.createDimension('level', len(lev))
            level           = rootgrp.createVariable('level','i4',('level'))
            level.long_name = 'pressure_level'
            level.units     = 'hPa'  
            level[:] = lev 
        except:
            print("== 2D: file without pressure levels")
            lev = []
                    
        # create and assign variables based on input file
        for n, var in enumerate(nc_in.variables):
            if variables_skip(var):
                continue                 
            print("VAR: ", var)
            # extra treatment for pressure level files           
            if len(lev):
                tmp = rootgrp.createVariable(var,'f4',('time', 'level', 'station'))
            else:
                tmp = rootgrp.createVariable(var,'f4',('time', 'station'))     
            tmp.long_name = nc_in.variables[var].long_name.encode('UTF8') 
            tmp.units     = nc_in.variables[var].units.encode('UTF8')  
                    
        #close the file
        rootgrp.close()
        
    def netCDF_merge(self, directory):
        """
        To combine mutiple downloaded eraint netCDF files into a large file with specified chunk_size(e.g. 500), 
        -- give the full name of merged file to the output = outfile
        -- pass all data from the first input netfile to the merged file name
        -- loop over the files_list, append file one by one into the merge file
        -- pass the mergae netcdf file to interpolation module to process( to use nc.MFDataset by reading it)
        
        Args:
            ncfile_in: the full name of downloaded files (file directory + files names)
        e.g.:
              '/home/xquan/src/globsim/examples/eraint/era_sa_*.nc' 
              '/home/xquan/src/globsim/examples/eraint/era_pl_*.nc'
              '/home/xquan/src/globsim/examples/eraint/era_sf_*.nc'

        Output: merged netCDF files
        era_all_0.nc, era_all_1.nc, ...,
                
        """
        #set up nco operator
        nco = Nco()
  
        # loop over filetypes, read, report
        file_type = ['era_sa_*.nc', 'era_sf_*.nc', 'era_pl_*.nc']
        for ft in file_type:
            ncfile_in = path.join(directory, ft)
            
            #get the file list
            files_list = glob.glob(ncfile_in)
            files_list.sort()
            num = len(files_list)
                        
            #set up the name of merged file
            if ncfile_in[-7:-5] == 'sa':
                merged_file = path.join(ncfile_in[:-11],'eraint_sa_all_'+ files_list[0][-23:-15] + "_" + files_list[num-1][-11:-3] +'.nc')
            elif ncfile_in[-7:-5] == 'sf':
                merged_file = path.join(ncfile_in[:-11],'eraint_sf_all_' + files_list[0][-23:-15] + '_' + files_list[num-1][-11:-3] + '.nc')
            elif ncfile_in[-7:-5] == 'pl':
                merged_file = path.join(ncfile_in[:-11],'eraint_pl_all_'+ files_list[0][-23:-15] + '_' + files_list[num-1][-11:-3] +'.nc')
            else:
                print('There is not such type of file'    )
                        
            # combined files into merged files
            nco.ncrcat(input=files_list,output=merged_file, append = True)
            
            print('The Merged File below is saved:')
            print(merged_file)
            
            #clear up the data
            for fl in files_list:
                remove(fl)

    def mergeFiles(self, ncfile_in):
        """
        To combine mutiple downloaded eraint netCDF files into a large file. 
        
        Args:
            ncfile_in: the full name of downloaded files (file directory + files names)
        e.g.:
              '/home/xquan/src/globsim/examples/eraint/era_sa_*.nc' 
              '/home/xquan/src/globsim/examples/eraint/era_pl_*.nc'
              '/home/xquan/src/globsim/examples/eraint/era_sf_*.nc'

        Output: merged netCDF files
        eraint_sa_all.nc, eraint_sf_all.nc, eraint_pl_all.nc
                
        """
     
        # read in one type of mutiple netcdf files       
        ncf_in = nc.MFDataset(ncfile_in, 'r', aggdim ='time')

        # is it a file with pressure levels?
        pl = 'level' in ncf_in.dimensions.keys()

        # get spatial dimensions
        lat  = ncf_in.variables['latitude'][:]
        lon  = ncf_in.variables['longitude'][:]
        if pl: # only for pressure level files
            lev  = ncf_in.variables['level'][:]
            nlev = len(lev)
            
        # get time and convert to datetime object
        nctime = ncf_in.variables['time'][:]
    
        #set up the name of merged file
        if ncfile_in[-7:-5] == 'sa':
            ncfile_out = path.join(ncfile_in[:-11],'eraint_sa_all' + '.nc')
        elif ncfile_in[-7:-5] == 'sf':
            ncfile_out = path.join(ncfile_in[:-11],'eraint_sf_all' + '.nc')
        elif ncfile_in[-7:-5] == 'pl':
            ncfile_out = path.join(ncfile_in[:-11],'eraint_pl_all' + '.nc')
        else:
            print('There is not such type of file'    )
        
        # get variables
        varlist = [x.encode('UTF8') for x in ncf_in.variables.keys()]
        varlist.remove('time')
        varlist.remove('latitude')
        varlist.remove('longitude')
        if pl: #only for pressure level files
            varlist.remove('level')
        
        #Build the netCDF file
        rootgrp = nc.Dataset(ncfile_out, 'w', format='NETCDF4_CLASSIC')
        rootgrp.Conventions = 'CF-1.6'
        rootgrp.source      = 'ERA_Interim, merged downloaded original files'
        rootgrp.featureType = "timeSeries"
                                                
        # dimensions
        latitude = rootgrp.createDimension('latitude', len(lat))
        longitude = rootgrp.createDimension('longitude', len(lon))
        time    = rootgrp.createDimension('time', None)
                
        # base variables
        time           = rootgrp.createVariable('time', 'i4',('time'))
        time.long_name = 'time'
        time.units     = 'hours since 1900-01-01 00:00:0.0'
        time.calendar  = 'gregorian'
        latitude            = rootgrp.createVariable('latitude', 'f4',('latitude'))
        latitude.long_name  = 'latitude'
        latitude.units      = 'degrees_north'    
        longitude           = rootgrp.createVariable('longitude','f4',('longitude'))
        longitude.long_name = 'longitude'
        longitude.units     = 'degrees_east' 
        
        # assign station characteristics            
        latitude[:]  = lat[:]
        longitude[:] = lon[:]
        time[:]    = nctime[:]
        
        # extra treatment for pressure level files
        try:
            lev = ncf_in.variables['level'][:]
            print("== 3D: file has pressure levels")
            level = rootgrp.createDimension('level', len(lev))
            level           = rootgrp.createVariable('level','i4',('level'))
            level.long_name = 'pressure_level'
            level.units     = 'hPa'  
            level[:] = lev 
        except:
            print("== 2D: file without pressure levels")
            lev = []
                    
        # create and assign variables based on input file
        for n, var in enumerate(varlist):
            print("VAR: ", var)
            # extra treatment for pressure level files            
            if len(lev):
                tmp = rootgrp.createVariable(var,'f4',('time', 'level', 'latitude', 'longitude'))
            else:
                tmp = rootgrp.createVariable(var,'f4',('time', 'latitude', 'longitude'))     
            tmp.long_name = ncf_in.variables[var].long_name.encode('UTF8') # for eraint
            tmp.units     = ncf_in.variables[var].units.encode('UTF8') 
            
            # assign values
            if pl: # only for pressure level files
                tmp[:] = ncf_in.variables[var][:,:,:,:]
            else:
                tmp[:] = ncf_in.variables[var][:,:,:]    
              
                    
        #close the file
        rootgrp.close()
        ncf_in.close()
        
        #get the file list
        files_list = glob.glob(ncfile_in)
        files_list.sort()
        
        #clear up the data
        for fl in files_list:
            remove(fl)

                                                                                                                                                                                                                                              
class ERApl(ERAgeneric):
    """Returns an object for ERA-Interim data that has methods for querying the
    ECMWF server.
       
    Args:
        date: A dictionary specifying the time period desired with a begin 
              and an end date given as a datetime.datetime object.
              
        area: A dictionary delimiting the area to be queried with the latitudes
              north and south, and the longitudes west and east [decimal deg].  
              
        elevation: A dictionary specifying the min/max elevation of the area of
                   interest. This is used to determine the pressure levels 
                   needed. Unit: [m].
        
        variables:  List of variable(s) to download based on CF Standard Names.
        
        directory: Directory to hold output files
              
    Example:
        from datetime import datetime
        date  = {'beg' : datetime(1994, 1, 1),
                 'end' : datetime(2013, 1, 1)}
        area  = {'north' :  40.0,
                 'south' :  15.0,
                 'west'  :  60.0,
                 'east'  : 105.0}
        elevation = {'min' :    0, 
                     'max' : 8850}
        variables  = ['air_temperature', 'relative_humidity']             
        directory = '/Users/stgruber/Desktop'             
        ERApl = ERApl(date, area, elevation, variables, directory) 
        ERApl.download()
    """
    def __init__(self, date, area, elevation, variables, directory):
        self.date       = date
        self.area       = area
        self.elevation  = elevation
        self.directory  = directory
        outfile = 'era_pl' + self.getDstring() + '.nc'
        self.file_ncdf  = path.join(self.directory, outfile)
 
        # dictionary to translate CF Standard Names into ERA-Interim
        # pressure level variable names. 
        dpar = {'air_temperature'   : '130.128',           # [K]
                'relative_humidity' : '157.128',           # [%]
                'wind_speed'        : '131.128/132.128'}   # [m s-1]
                
        # translate variables into those present in ERA pl data        
        self.TranslateCF2ERA(variables, dpar)
        self.param += '/129.128' # geopotential always needed [m2 s-2] 
    
    def getDictionary(self):
        self.dictionary = {
           'levtype'  : "pl",
           'levellist': self.getPressureLevels(self.elevation),
           'time'     : "00/06/12/18",
           'step'     : "0",
           'type'     : "an",
           'param'    : self.param,
           'target'   : self.file_ncdf
           } 
        self.dictionary.update(self.getDictionaryGen(self.area, self.date))
        return self.dictionary    
        
    def __str__(self):
        string = ("List of variables to query ECMWF server for "
                  "ERA-Interim data: {0}")
        return string.format(self.getDictionary) 

                                
class ERAsa(ERAgeneric):
    """
    Returns an object for ERA-Interim data that has methods for querying the
    ECMWF server for surface analysis variables (airt2,dewp2, ozone, vapor,
    wind10).
       
    Args:
        
        target:    File name of the netcdf file to be created.
        
        variable:  List of variable(s) to download based on CF Standard Names 
              
    Example:
        from datetime import datetime
        date  = {'beg' : datetime(1994, 1, 1),
                 'end' : datetime(2013, 1, 1)}
        area  = {'north' :  40.0,
                 'south' :  15.0,
                 'west'  :  60.0,
                 'east'  : 105.0}
        variables  = ['air_temperature', 'relative_humidity']             
        directory = '/Users/stgruber/Desktop'             
        ERAsa = ERAsa(date, area, variables, directory) 
        ERAsa.download()      
    """
    def __init__(self, date, area, variables, directory):
        self.date       = date
        self.area       = area
        self.directory  = directory
        outfile = 'era_sa' + self.getDstring() + '.nc'
        self.file_ncdf  = path.join(self.directory, outfile)
        
        # dictionary to translate CF Standard Names into ERA-Interim
        # pressure level variable names. 
        dpar = {'air_temperature'   : '167.128',  # [K] 2m values
                'relative_humidity' : '168.128',  # [K] 2m values
                'downwelling_shortwave_flux_in_air_assuming_clear_sky' : 
                    '206.128/137.128',  # [kg m-2] Total column ozone 
                                        # [kg m-2] Total column W vapor                                                             
                'wind_speed' : '165.128/166.128'}   # [m s-1] 10m values
                
        # translate variables into those present in ERA pl data        
        self.TranslateCF2ERA(variables, dpar)
        print(self.param)


    def getDictionary(self):
        self.dictionary = {
           'levtype'  : "sfc",
           'time'     : "00/06/12/18",
           'step'     : "0",
           'type'     : "an",
           'param'    : self.param,
           'target'   : self.file_ncdf
           } 
        self.dictionary.update(self.getDictionaryGen(self.area, self.date))
        return self.dictionary  
        
    def __str__(self):
        string = ("Class for ERA-Interim surface analysis data: {0}")
        return string.format(self.getDictionary)         


class ERAsf(ERAgeneric):
    """
    Returns an object for ERA-Interim data that has methods for querying the
    ECMWF server for surface forecast variables (prec, swin, lwin).
       
    Args:        
        target:    File name of the netcdf file to be created.
        
        variables:  List of variable(s) to download that can include one, several
                   , or all of these: ['airt', 'rh', 'geop', 'wind'].
        
        ERAgen:    ERAgeneric() object with generic information on the area and
                   time span to be
              
    Example:
        from datetime import datetime
        date  = {'beg' : datetime(1994, 1, 1),
                 'end' : datetime(1994, 1, 1)}
        area  = {'north' :  40.0,
                 'south' :  40.0,
                 'west'  :  60.0,
                 'east'  :  60.0}
        variables  = ['prec','swin','lwin']             
        directory = '/Users/stgruber/Desktop'             
        ERAsf = ERAsf(date, area, variables, directory) 
        ERAsf.download()   
    """
    def __init__(self, date, area, variables, directory):
        self.date       = date
        self.area       = area
        self.directory  = directory
        outfile = 'era_sf' + self.getDstring() + '.nc'
        self.file_ncdf  = path.join(self.directory, outfile)

        # dictionary to translate CF Standard Names into ERA-Interim
        # pressure level variable names. 
        # [m] total precipitation
        # [J m-2] short-wave downward
        # [J m-2] long-wave downward
        dpar = {'precipitation_amount'              : '228.128',   
                'downwelling_shortwave_flux_in_air' : '169.128',   
                'downwelling_longwave_flux_in_air'  : '175.128'}   
                
        # translate variables into those present in ERA pl data        
        self.TranslateCF2ERA(variables, dpar)
        print(self.param)


    def getDictionary(self):
        self.dictionary = {
           'levtype'  : "sfc",
           'time'     : "00/12",
           'step'     : "3/6/9/12",
           'type'     : "fc",
           'param'    : self.param,
           'target'   : self.file_ncdf
           } 
        self.dictionary.update(self.getDictionaryGen(self.area, self.date))
        return self.dictionary  
        
    def __str__(self):
        string = ("List of variables to query ECMWF server for "
                  "ERA-Interim air tenperature data: {0}")
        return string.format(self.getDictionary)      
                
class ERAto(ERAgeneric):
    """
    Returns an object for downloading and handling ERA-Interim 
    topography (invariant).
       
    Args:      
              
    Example:
        area  = {'north' :  40.0,
                 'south' :  45.0,
                 'west'  :  60.0,
                 'east'  :  65.0}            
        directory = '/Users/stgruber/Desktop'             
        ERAto = ERAto(area, directory) 
        ERAto.download()       
    """
    def __init__(self, area, directory):
        self.area       = area
        self.date       = {'beg' : datetime(1979, 1, 1),
                           'end' : datetime(1979, 1, 1)}
        self.directory  = directory
        self.file_ncdf  = path.join(self.directory,'era_to.nc')

    def getDictionary(self):
        self.dictionary = {
           'levtype'  : "sfc",
           'time'     : "12",
           'step'     : "0",
           'type'     : "an",
           'param'    : "129.128/172.128", # geopotential and land-sea mask
           'target'   : self.file_ncdf
           } 
        self.dictionary.update(self.getDictionaryGen(self.area, self.date))
        return self.dictionary   
        
    def __str__(self):
        string = ("List of variables to query ECMWF server for "
                  "ERA-Interim air tenperature data: {0}")
        return string.format(self.getDictionary) 
                 

class ERAinterpolate(object):
    """
    Collection of methods to interpolate ERA-Interim netCDF files to station
    coordinates. All variables retain theit original units and time stepping.
    """
        
    def __init__(self, ifile):
        #read parameter file
        self.ifile = ifile
        par = ParameterIO(self.ifile)
        self.dir_inp = path.join(par.project_directory,'eraint') 
        self.dir_out = path.join(par.project_directory,'station')
        self.variables = par.variables
        self.list_name = par.list_name
        self.stations_csv = path.join(par.project_directory,
                                      'par', par.station_list)
        
        #read station points 
        self.stations = StationListRead(self.stations_csv)  
        #convert longitude to ERA notation if using negative numbers  
        self.stations['longitude_dd'] = self.stations['longitude_dd'] % 360             
        
        # time bounds, add one day to par.end to include entire last day
        self.date  = {'beg' : par.beg,
                      'end' : par.end + timedelta(days=1)}
    
        # chunk size: how many time steps to interpolate at the same time?
        # A small chunk size keeps memory usage down but is slow.
        self.cs  = int(par.chunk_size)
    

    def ERAinterp2D(self, ncfile_in, ncf_in, points, tmask_chunk,
                        variables=None, date=None):    
        """
        Biliner interpolation from fields on regular grid (latitude, longitude) 
        to individual point stations (latitude, longitude). This works for
        surface and for pressure level files (all Era_Interim files).
          
        Args:
            ncfile_in: Full path to an Era-Interim derived netCDF file. This can
                       contain wildcards to point to multiple files if temporal
                       chunking was used.
              
            ncf_in: A netCDF4.MFDataset derived from reading in Era-Interim 
                    multiple files (def ERA2station())
            
            points: A dictionary of locations. See method StationListRead in
                    generic.py for more details.
        
            variables:  List of variable(s) to interpolate such as 
                        ['r', 't', 'u','v', 't2m', 'u10', 'v10', 'ssrd', 'strd', 'tp'].
                        Defaults to using all variables available.
        
            date: Directory to specify begin and end time for the derived time 
                  series. Defaluts to using all times available in ncfile_in.
              
        Example:
            from datetime import datetime
            date  = {'beg' : datetime(2008, 1, 1),
                      'end' : datetime(2008,12,31)}
            variables  = ['t','u', 'v']       
            stations = StationListRead("points.csv")      
            ERA2station('era_sa.nc', 'era_sa_inter.nc', stations, 
                        variables=variables, date=date)        
        """   
        
        # is it a file with pressure levels?
        pl = 'level' in ncf_in.dimensions.keys()
        print('keys: ', ncf_in.dimensions.keys())


        # get spatial dimensions
        if pl: # only for pressure level files
            lev  = ncf_in.variables['level'][:]
            nlev = len(lev)
              
        # test if time steps to interpolate remain
        nt = sum(tmask_chunk)
        if nt == 0:
            raise ValueError('No time steps from netCDF file selected.')
    
        # get variables
        varlist = [str_encode(x) for x in ncf_in.variables.keys()]
        varlist.remove('time')
        varlist.remove('latitude')
        varlist.remove('longitude')
        if pl: #only for pressure level files
            varlist.remove('level')
    
        #list variables that should be interpolated
        if variables is None:
            variables = varlist
        #test is variables given are available in file
        if (set(variables) < set(varlist) == 0):
            raise ValueError('One or more variables not in netCDF file.')           

        # Create source grid from a SCRIP formatted file. As ESMF needs one
        # file rather than an MFDataset, give first file in directory.
        ncsingle = filter(listdir(self.dir_inp), path.basename(ncfile_in))[0]
        ncsingle = path.join(self.dir_inp, ncsingle)
        
        sgrid = ESMF.Grid(filename=ncsingle, filetype=ESMF.FileFormat.GRIDSPEC)
        
        # create source field on source grid
        if pl: #only for pressure level files
            sfield = ESMF.Field(sgrid, name='sgrid',
                                staggerloc=ESMF.StaggerLoc.CENTER,
                                ndbounds=[len(variables), nt, nlev])
        else: # 2D files
            sfield = ESMF.Field(sgrid, name='sgrid',
                                staggerloc=ESMF.StaggerLoc.CENTER,
                                ndbounds=[len(variables), nt])

        # assign data from ncdf: (variable, time, latitude, longitude) 
        for n, var in enumerate(variables):

            if pl: # only for pressure level files
                if ESMFnew:
                    sfield.data[:,:,n,:,:] = ncf_in.variables[var][tmask_chunk,:,:,:].transpose((3,2,0,1)) 
                else:
                    sfield.data[n,:,:,:,:] = ncf_in.variables[var][tmask_chunk,:,:,:].transpose((0,1,3,2)) # original

            else:
                if ESMFnew:
                    sfield.data[:,:,n,:] = ncf_in.variables[var][tmask_chunk,:,:].transpose((2,1,0))
                else:
                    sfield.data[n,:,:,:] = ncf_in.variables[var][tmask_chunk,:,:].transpose((0,2,1)) # original
                

        # create locstream, CANNOT have third dimension!!!
        locstream = ESMF.LocStream(len(self.stations), 
                                   coord_sys=ESMF.CoordSys.SPH_DEG)
        locstream["ESMF:Lon"] = list(self.stations['longitude_dd'])
        locstream["ESMF:Lat"] = list(self.stations['latitude_dd'])

        # create destination field
        if pl: # only for pressure level files
            dfield = ESMF.Field(locstream, name='dfield', 
                                ndbounds=[len(variables), nt, nlev])
        else:
            dfield = ESMF.Field(locstream, name='dfield', 
                                ndbounds=[len(variables), nt])    
        print(dfield.data.shape)
        # regridding function, consider ESMF.UnmappedAction.ERROR
        regrid2D = ESMF.Regrid(sfield, dfield,
                                regrid_method=ESMF.RegridMethod.BILINEAR,
                                unmapped_action=ESMF.UnmappedAction.IGNORE,
                                dst_mask_values=None)
                  
        # regrid operation, create destination field (variables, times, points)
        dfield = regrid2D(sfield, dfield)        
        sfield.destroy() #free memory                  
            
        return dfield, variables

    def ERA2station(self, ncfile_in, ncfile_out, points,
                    variables = None, date = None):
        
        """
        Biliner interpolation from fields on regular grid (latitude, longitude) 
        to individual point stations (latitude, longitude). This works for
        surface and for pressure level files (all Era_Interim files). The type 
        of variable and file structure are determined from the input.
        
        This function creates an empty of netCDF file to hold the interpolated 
        results, by calling ERAgeneric().netCDF_empty. Then, data is 
        interpolated in temporal chunks and appended. The temporal chunking can 
        be set in the interpolation parameter file.
        
        Args:
        ncfile_in: Full path to an Era-Interim derived netCDF file. This can
                   contain wildcards to point to multiple files if temporal
                  chunking was used.
            
        ncfile_out: Full path to the output netCDF file to write.     
        
        points: A dictionary of locations. See method StationListRead in
                generic.py for more details.
    
        variables:  List of variable(s) to interpolate such as 
                    ['r', 't', 'u','v', 't2m', 'u10', 'v10', 'ssrd', 'strd', 'tp'].
                    Defaults to using all variables available.
    
        date: Directory to specify begin and end time for the derived time 
                series. Defaluts to using all times available in ncfile_in.
        
        cs: chunk size, i.e. how many time steps to interpolate at once. This 
            helps to manage overall memory usage (small cs is slower but less
            memory intense).          
        """
                
        # read in one type of mutiple netcdf files       
        ncf_in = nc.MFDataset(ncfile_in, 'r', aggdim ='time')
        # is it a file with pressure levels?
        pl = 'level' in ncf_in.dimensions.keys()

        # build the output of empty netCDF file
        ERAgeneric().netCDF_empty(ncfile_out, self.stations, ncf_in) 
                                     
        # open the output netCDF file, set it to be appendable ('a')
        ncf_out = nc.Dataset(ncfile_out, 'a')

        # get time and convert to datetime object
        nctime = ncf_in.variables['time'][:]
        #"hours since 1900-01-01 00:00:0.0"
        t_unit = ncf_in.variables['time'].units 
        try :
            t_cal = ncf_in.variables['time'].calendar
        except AttributeError :  # attribute doesn't exist
            t_cal = u"gregorian" # standard
        time = nc.num2date(nctime, units = t_unit, calendar = t_cal)
        
        # detect invariant files (topography etc.)
        if len(time) ==1:
            invariant=True
        else:
            invariant=False                                                                         
                                                                                                                                                                                                                                            
        # restrict to date/time range if given
        if date is None:
            tmask = time < datetime(3000, 1, 1)
        else:
            tmask = (time <= date['end']) * (time >= date['beg'])
                          
        # get time vector for output
        time_in = nctime[tmask]     

        # ensure that chunk sizes cover entire period even if
        # len(time_in) is not an integer multiple of cs
        niter  = len(time_in) // self.cs
        niter += ((len(time_in) % self.cs) > 0)

        # loop over chunks
        for n in range(niter):
            # indices (relative to index of the output file)
            beg = n * self.cs
            # restrict last chunk to lenght of tmask plus one (to get last time)
            end = min(n*self.cs + self.cs, len(time_in)-1)
            
            # time to make tmask for chunk 
            beg_time = nc.num2date(time_in[beg], units=t_unit, calendar=t_cal)
            if invariant:
                # allow topography to work in same code, len(nctime) = 1
                end_time = nc.num2date(nctime[0], units=t_unit, calendar=t_cal)
                end = 1
            else:
                end_time = nc.num2date(time_in[end], units=t_unit, calendar=t_cal)
                
            #'<= end_time', would damage appending
            tmask_chunk = (time < end_time) * (time >= beg_time)
            if invariant:
                # allow topography to work in same code
                tmask_chunk = [True]
                 
            # get the interpolated variables
            dfield, variables = self.ERAinterp2D(ncfile_in, ncf_in, 
                                                     self.stations, tmask_chunk,
                                                     variables=None, date=None) 

            # append time
            ncf_out.variables['time'][:] = np.append(ncf_out.variables['time'][:], 
                                                     time_in[beg:end])
                                  
            #append variables
            for i, var in enumerate(variables):
                if variables_skip(var):
                    continue
                                                              
                if pl:
                    if ESMFnew:
                        # dfield has dimensions (station, variables, time, pressure levels
                        ncf_out.variables[var][beg:end,:,:] = dfield.data[:,i,:,:]   # hasn't been changed to ESMFnew yet
                    else:
                        # dimension: time, level, station (pressure level files)
                        ncf_out.variables[var][beg:end,:,:] = dfield.data[i,:,:,:]        
                else:
                    if ESMFnew:
                        # dfield has dimensions (station, variables, time)
                        ncf_out.variables[var][beg:end,:] = dfield.data[:,i,:]
                    else:
                        # dfield has dimensions time, station (2D files)
                        ncf_out.variables[var][beg:end,:] = dfield.data[i,:,:]
                                     
        #close the file
        ncf_in.close()
        ncf_out.close()         
                         
       
    def levels2elevation(self, ncfile_in, ncfile_out):    
        """
        Linear 1D interpolation of pressure level data available for individual
        stations to station elevation. Where and when stations are below the 
        lowest pressure level, they are assigned the value of the lowest 
        pressure level.
        
        """
        # open file 
        ncf = nc.MFDataset(ncfile_in, 'r', aggdim='time')
        height = ncf.variables['height'][:]
        nt = len(ncf.variables['time'][:])
        nl = len(ncf.variables['level'][:])
        
        # list variables
        varlist = [str_encode(x) for x in ncf.variables.keys()]
        varlist.remove('time')
        varlist.remove('station')
        varlist.remove('latitude')
        varlist.remove('longitude')
        varlist.remove('level')
        varlist.remove('height')
        varlist.remove('z')

        # === open and prepare output netCDF file ==============================
        # dimensions: station, time
        # variables: latitude(station), longitude(station), elevation(station)
        #            others: ...(time, station)
        # stations are integer numbers
        # create a file (Dataset object, also the root group).
        rootgrp = nc.Dataset(ncfile_out, 'w', format='NETCDF4')
        rootgrp.Conventions = 'CF-1.6'
        rootgrp.source      = 'ERA-Interim, interpolated (bi)linearly to stations'
        rootgrp.featureType = "timeSeries"

        # dimensions
        station = rootgrp.createDimension('station', len(height))
        time    = rootgrp.createDimension('time', nt)

        # base variables
        time           = rootgrp.createVariable('time',     'i4',('time'))
        time.long_name = 'time'
        time.units     = 'hours since 1900-01-01 00:00:0.0'
        time.calendar  = 'gregorian'
        station             = rootgrp.createVariable('station','i4',('station'))
        station.long_name   = 'station for time series data'
        station.units       = '1'
        latitude            = rootgrp.createVariable('latitude','f4',('station'))
        latitude.long_name  = 'latitude'
        latitude.units      = 'degrees_north'    
        longitude           = rootgrp.createVariable('longitude','f4',('station'))
        longitude.long_name = 'longitude'
        longitude.units     = 'degrees_east'  
        height           = rootgrp.createVariable('height','f4',('station'))
        height.long_name = 'height_above_reference_ellipsoid'
        height.units     = 'm'  
       
        # assign base variables
        time[:]      = ncf.variables['time'][:]
        station[:]   = ncf.variables['station'][:]
        latitude[:]  = ncf.variables['latitude'][:]
        longitude[:] = ncf.variables['longitude'][:]
        height[:]    = ncf.variables['height'][:]
        
        # create and assign variables from input file
        for var in varlist:
            tmp   = rootgrp.createVariable(var,'f4',('time', 'station'))    
            tmp.long_name = ncf.variables[var].long_name.encode('UTF8')
            tmp.units     = ncf.variables[var].units.encode('UTF8')  

        # add air pressure as new variable
        var = 'air_pressure'
        varlist.append(var)
        tmp   = rootgrp.createVariable(var,'f4',('time', 'station'))    
        tmp.long_name = var.encode('UTF8')
        tmp.units     = 'hPa'.encode('UTF8') 
        # end file prepation ===================================================
                                                                                                
        # loop over stations
        for n, h in enumerate(height): 
            # convert geopotential [mbar] to height [m], shape: (time, level)
            ele = ncf.variables['z'][:,:,n] / 9.80665
            # TODO: check if height of stations in data range
            
            # difference in elevation, level directly above will be >= 0
            dele = ele - h
            # vector of level indices that fall directly above station. 
            # Apply after ravel() of data.
            va = np.argmin(dele + (dele < 0) * 100000, axis=1) 
            # mask for situations where station is below lowest level
            mask = va < (nl-1)
            va += np.arange(ele.shape[0]) * ele.shape[1]
            
            # Vector level indices that fall directly below station.
            # Apply after ravel() of data.
            vb = va + mask # +1 when OK, +0 when below lowest level
            
            # weights
            wa = np.absolute(dele.ravel()[vb]) 
            wb = np.absolute(dele.ravel()[va])
            wt = wa + wb
            wa /= wt # Apply after ravel() of data.
            wb /= wt # Apply after ravel() of data.
            
            #loop over variables and apply interpolation weights
            for v, var in enumerate(varlist):
                if var == 'air_pressure':
                    # pressure [Pa] variable from levels, shape: (time, level)
                    data = np.repeat([ncf.variables['level'][:]],
                                      len(time),axis=0).ravel() 
                else:    
                    #read data from netCDF
                    data = ncf.variables[var][:,:,n].ravel()
                ipol = data[va]*wa + data[vb]*wb   # interpolated value                    
                rootgrp.variables[var][:,n] = ipol # assign to file   
    
        rootgrp.close()
        ncf.close()
        # closed file ==========================================================    


    def TranslateCF2short(self, dpar):
        """
        Map CF Standard Names into short codes used in ERA-Interim netCDF files.
        """
        varlist = [] 
        for var in self.variables:
            varlist.append(dpar.get(var))
        # drop none
        varlist = [item for item in varlist if item is not None]      
        # flatten
        varlist = [item for sublist in varlist for item in sublist]         
        return(varlist) 
    
    def process(self):
        """
        Interpolate point time series from downloaded data. Provides access to 
        the more generically ERA-like interpolation functions.
        """                       

        # 2D Interpolation for Invariant Data      
        # dictionary to translate CF Standard Names into ERA-Interim
        # pressure level variable keys.            
        dummy_date  = {'beg' : datetime(1979, 1, 1, 12, 0),
                       'end' : datetime(1979, 1, 1, 12, 0)}        
        self.ERA2station(path.join(self.dir_inp,'era_to.nc'), 
                         path.join(self.dir_out,'era_to_' + 
                                   self.list_name + '.nc'), self.stations,
                                   ['z', 'lsm'], date = dummy_date)  
                                  
        # === 2D Interpolation for Surface Analysis Data ===    
        # dictionary to translate CF Standard Names into ERA-Interim
        # pressure level variable keys. 
        dpar = {'air_temperature'   : ['t2m'],  # [K] 2m values
                'relative_humidity' : ['d2m'],  # [K] 2m values
                'downwelling_shortwave_flux_in_air_assuming_clear_sky' : 
                    ['tco3', 'tcwv'],   # [kg m-2] Total column ozone 
                                        # [kg m-2] Total column W vapor                                                             
                'wind_speed' : ['u10', 'v10']}   # [m s-1] 10m values   
        varlist = self.TranslateCF2short(dpar)                      
        self.ERA2station(path.join(self.dir_inp,'era_sa_*.nc'), 
                         path.join(self.dir_out,'era_sa_' + 
                                   self.list_name + '.nc'), self.stations,
                                   varlist, date = self.date)          
        
        # 2D Interpolation for Surface Forecast Data    'tp', 'strd', 'ssrd' 
        # dictionary to translate CF Standard Names into ERA-Interim
        # pressure level variable keys.       
        # [m] total precipitation
        # [J m-2] short-wave downward
        # [J m-2] long-wave downward
        dpar = {'precipitation_amount'              : ['tp'],   
                'downwelling_shortwave_flux_in_air' : ['ssrd'], 
                'downwelling_longwave_flux_in_air'  : ['strd']} 
        varlist = self.TranslateCF2short(dpar)                           
        self.ERA2station(path.join(self.dir_inp,'era_sf_*.nc'), 
                         path.join(self.dir_out,'era_sf_' + 
                                   self.list_name + '.nc'), self.stations,
                                   varlist, date = self.date)          
                         
        
        # === 2D Interpolation for Pressure Level Data ===
        # dictionary to translate CF Standard Names into ERA-Interim
        # pressure level variable keys. 
        dpar = {'air_temperature'   : ['t'],           # [K]
                'relative_humidity' : ['r'],           # [%]
                'wind_speed'        : ['u', 'v']}      # [m s-1]
        varlist = self.TranslateCF2short(dpar).append('z')
        self.ERA2station(path.join(self.dir_inp,'era_pl_*.nc'), 
                         path.join(self.dir_out,'era_pl_' + 
                                   self.list_name + '.nc'), self.stations,
                                   varlist, date = self.date)  
                                                                                                                                                                                                                                                                                                                                                                                                                                                                                                                                                                                                                                                                                                                                                                                                                                                                                                                                                                                                                                                                                                                                                                                                                                                                                                                                                                                                                                                                                                                                                                                                                                                                                                                                                                                                                                                                                                                                                                                                                                                                                                                                                                                                                                                                                                                                                                                                                                                                                                                                                                                                                                                                                                                                                                                                                                                                                                                                                                                                                   
        # 1D Interpolation for Pressure Level Data
        self.levels2elevation(path.join(self.dir_out,'era_pl_' + 
                                        self.list_name + '.nc'), 
                              path.join(self.dir_out,'era_pl_' + 
                                        self.list_name + '_surface.nc')) 
        
        
class ERAdownload(object):
    """
    Class for ERA-Interim data that has methods for querying 
    the ECMWF server, returning all variables usually needed.
       
    Args:
        pfile: Full path to a Globsim Download Parameter file. 
              
    Example:          
        ERAd = ERAdownload(pfile) 
        ERAd.retrieve()
    """
        
    def __init__(self, pfile):
        # read parameter file
        self.pfile = pfile
        par = ParameterIO(self.pfile)
        
        # assign bounding box
        self.area  = {'north':  par.bbN,
                      'south':  par.bbS,
                      'west' :  par.bbW,
                      'east' :  par.bbE}
                 
        # time bounds
        self.date  = {'beg' : par.beg,
                      'end' : par.end}

        # elevation
        self.elevation = {'min' : par.ele_min, 
                          'max' : par.ele_max}
        
        # data directory for ERA-Interim  
        self.directory = path.join(par.project_directory, "eraint")  
        if path.isdir(self.directory) == False:
            raise ValueError("Directory does not exist: " + self.directory)   
     
        # variables
        self.variables = par.variables
            
        # chunk size for downloading and storing data [days]        
        self.chunk_size = par.chunk_size            

                           
    def retrieve(self):
        """
        Retrieve all required ERA-Interim data from MARS server.
        """        
        # prepare time loop
        date_i = {}
        slices = floor(float((self.date['end'] - self.date['beg']).days)/
                       self.chunk_size)+1

        for ind in range (0, int(slices)): 
            #prepare time slices   
            date_i['beg'] = self.date['beg'] + timedelta(days = 
                            self.chunk_size * ind)
            date_i['end'] = self.date['beg'] + timedelta(days = 
                            self.chunk_size * (ind+1) - 1)
            if ind == (slices-1):
                date_i['end'] = self.date['end']
            
            #actual functions                                                                           
            pl = ERApl(date_i, self.area, self.elevation, 
                       self.variables, self.directory) 
            sa = ERAsa(date_i, self.area, self.variables, self.directory) 
            sf = ERAsf(date_i, self.area, self.variables, self.directory) 
        
            #download from ECMWF server convert to netCDF  
            ERAli = [pl, sa, sf]
            for era in ERAli:
                era.download()          
                                         
        # topography
        top = ERAto(self.area, self.directory)
        top.download()
        
        # report inventory
        self.inventory()  
        
                                                                                                                                                                                                           
    def inventory(self):
        """
        Report on data avaialbe in directory: time slice, variables, area 
        """
        print("\n\n\n")
        print("=== INVENTORY FOR GLOBSIM ERA-INTERIM DATA === \n")
        print("Download parameter file: \n" + self.pfile + "\n")
        # loop over filetypes, read, report
        file_type = ['era_pl_*.nc', 'era_sa_*.nc', 'era_sf_*.nc', 'era_t*.nc']
        for ft in file_type:
            infile = path.join(self.directory, ft)
            nf = len(filter(listdir(self.directory), ft))
            print(str(nf) + " FILE(S): " + infile)
            
            if nf > 0:
                # open dataset
                ncf = nc.MFDataset(infile, 'r')
                
                # list variables
                keylist = [str_encode(x) for x in ncf.variables.keys()]                
                    
                print("    VARIABLES:")
                print("        " + str(len(keylist)) + 
                      " variables, inclusing dimensions")
                for key in keylist:
                    print("        " + ncf.variables[key].long_name)
                
                # time slice
                time = ncf.variables['time']
                tmin = '{:%Y/%m/%d}'.format(nc.num2date(min(time[:]), 
                                     time.units, calendar=time.calendar))
                tmax = '{:%Y/%m/%d}'.format(nc.num2date(max(time[:]), 
                                     time.units, calendar=time.calendar))
                print("    TIME SLICE")                     
                print("        " + str(len(time[:])) + " time steps")
                print("        " + tmin + " to " + tmax)
                      
                # area
                lon = ncf.variables['longitude']
                lat = ncf.variables['latitude']
                nlat = str(len(lat))
                nlon = str(len(lon))
                ncel = str(len(lat) * len(lon))
                print("    BOUNDING BOX / AREA")
                print("        " + ncel + " cells, " + nlon + 
                      " W-E and " + nlat + " S-N")
                print("        N: " + str(max(lat)))
                print("        S: " + str(min(lat)))
                print("        W: " + str(min(lon)))
                print("        E: " + str(max(lon)))
                            
                ncf.close()
                   
    def __str__(self):
        return "Object for ERA-Interim data download and conversion"                

                                                        
class ERAscale(object):
    """
    Class for ERA-Interim data that has methods for scaling station data to
    better resemble near-surface fluxes.
    
    Processing kernels have names in UPPER CASE.
       
    Args:
        sfile: Full path to a Globsim Scaling Parameter file. 
              
    Example:          
        ERAd = ERAscale(sfile) 
        ERAd.process()
    """
        
    def __init__(self, sfile):
        # read parameter file
        self.sfile = sfile
        par = ParameterIO(self.sfile)
        
        # read kernels
        self.kernels = par.kernels
        if not isinstance(self.kernels, list):
            self.kernels = [self.kernels]
            
        # input file handles
        self.nc_pl = nc.Dataset(path.join(par.project_directory,
                                'station/era_pl_' + 
                                par.list_name + '_surface.nc'), 'r')
        self.nc_sa = nc.Dataset(path.join(par.project_directory,
                                'station/era_sa_' + 
                                par.list_name + '.nc'), 'r')
        self.nc_sf = nc.Dataset(path.join(par.project_directory,
                                'station/era_sf_' + 
                                par.list_name + '.nc'), 'r')
        self.nc_to = nc.Dataset(path.join(par.project_directory,
                                'station/era_to_' + 
                                par.list_name + '.nc'), 'r')
        self.nstation = len(self.nc_to.variables['station'][:])                     
                              
        # output file 
        self.outfile = par.output_file  
        
        # time vector for output data 
        # get time and convert to datetime object
        nctime = self.nc_pl.variables['time'][:]
        # units here: "hours since 1900-01-01 00:00:0.0"
        self.t_unit = self.nc_pl.variables['time'].units 
        self.t_cal  = self.nc_pl.variables['time'].calendar
        time = nc.num2date(nctime, units = self.t_unit, calendar = self.t_cal) 
        
        #number of time steps for output
        self.nt = int(floor((max(time) - min(time)).total_seconds() 
                      / 3600 / par.time_step))+1 # +1 : include last value
        self.time_step = par.time_step * 3600    # [s] scaled file

        # vector of output time steps as datetime object
        # 'seconds since 1900-01-01 00:00:0.0'
        mt = min(time)
        self.times_out = [mt + timedelta(seconds = (x*self.time_step)) 
                          for x in range(0, self.nt)]                                                                   
                                      
        # vector of output time steps as written in ncdf file [s]
        units = 'seconds since 1900-01-01 00:00:0.0'
        self.times_out_nc = nc.date2num(self.times_out, 
                                        units = units, 
                                        calendar = self.t_cal) 
        # get the station file
        self.stations_csv = path.join(par.project_directory,
                                      'par', par.station_list)
        #read station points 
        self.stations = StationListRead(self.stations_csv)  
               
    def process(self):
        """
        Run all relevant processes and save data. Each kernel processes one 
        variable and adds it to the netCDF file.
        """    
        self.rg = ScaledFileOpen(self.outfile, self.nc_pl, self.times_out_nc)
        
        # iterate thorugh kernels and start process
        for kernel_name in self.kernels:
            getattr(self, kernel_name)()   
            
        # close netCDF files   
        self.rg.close()
        self.nc_pl.close()
        self.nc_sf.close()
        self.nc_sa.close()
        self.nc_to.close()
        
    def PRESS_ERA_Pa_pl(self):
        """
        Surface air pressure from pressure levels.
        """        
        # add variable to ncdf file
        vn = 'AIRT_PRESS_Pa_pl' # variable name
        var           = self.rg.createVariable(vn,'f4',('time','station'))    
        var.long_name = 'air_pressure ERA-I pressure levels only'
        var.units     = 'Pa'.encode('UTF8')  
        
        # interpolate station by station
        time_in = self.nc_pl.variables['time'][:].astype(np.int64)  
        values  = self.nc_pl.variables['air_pressure'][:]                   
        for n, s in enumerate(self.rg.variables['station'][:].tolist()): 
            #scale from hPa to Pa 
            self.rg.variables[vn][:, n] = series_interpolate(self.times_out_nc, 
                                        time_in*3600, values[:, n]) * 100          

    def AIRT_ERA_C_pl(self):
        """
        Air temperature derived from pressure levels, exclusively.
        """        
        # add variable to ncdf file
        vn = 'AIRT_ERA_C_pl' # variable name
        var           = self.rg.createVariable(vn,'f4',('time','station'))    
        var.long_name = 'air_temperature ERA-I pressure levels only'
        var.units     = self.nc_pl.variables['t'].units.encode('UTF8')  
        
        # interpolate station by station
        time_in = self.nc_pl.variables['time'][:].astype(np.int64)  
        values  = self.nc_pl.variables['t'][:]                   
        for n, s in enumerate(self.rg.variables['station'][:].tolist()):  
            self.rg.variables[vn][:, n] = series_interpolate(self.times_out_nc, 
                                        time_in*3600, values[:, n]-273.15)          

                                
    def AIRT_ERA_C_sur(self):
        """
        Air temperature derived from surface data, exclusively.
        """
        # add variable to ncdf file
        vn = 'AIRT_ERA_C_sur' # variable name
        var           = self.rg.createVariable(vn,'f4',('time', 'station'))    
        var.long_name = '2_metre_temperature ERA-I surface only'
        var.units     = self.nc_sa.variables['t2m'].units.encode('UTF8')  
        
        # interpolate station by station
        time_in = self.nc_sa.variables['time'][:].astype(np.int64)      
        values  = self.nc_sa.variables['t2m'][:]                   
        for n, s in enumerate(self.rg.variables['station'][:].tolist()):  
            self.rg.variables[vn][:, n] = series_interpolate(self.times_out_nc, 
                                                    time_in*3600, 
                                                    values[:, n]-273.15)           
        
        
    def AIRT_ERA_redcapp(self):
        """
        Air temperature derived from surface data and pressure level data as
        shown by the method REDCAPP.
        """       
        print("AIRT_ERA_redcapp")            

    def PREC_ERA_mm_sur(self):
        """
        Precipitation sum in mm for the time step given.
        """   
        # add variable to ncdf file
        vn = 'PREC_ERA_mm_sur' # variable name
        var           = self.rg.createVariable(vn,'f4',('time', 'station'))    
        var.long_name = 'Total precipitation ERA-I surface only'
        var.units     = "mm".encode('UTF8')  
        
        # interpolate station by station
        time_in = self.nc_sf.variables['time'][:].astype(np.int64)  
        values  = self.nc_sf.variables['tp'][:]               
        for n, s in enumerate(self.rg.variables['station'][:].tolist()): 
            self.rg.variables[vn][:, n] = series_interpolate(self.times_out_nc, 
                                          time_in*3600, values[:, n], 
                                          cum=True) * (1000 * self.time_step) 
                                          # from m to mm and from rate to sum             
            

    def RH_ERA_per_sur(self):
        """
        Relative humdity derived from surface data, exclusively. Clipped to
        range [0.1,99.9]. Kernel AIRT_ERA_C_sur must be run before.
        """         
        # temporary variable,  interpolate station by station
        dewp = np.zeros((self.nt, self.nstation), dtype=np.float32)
        time_in = self.nc_sa.variables['time'][:].astype(np.int64)  
        values  = self.nc_sa.variables['d2m'][:]                   
        for n, s in enumerate(self.rg.variables['station'][:].tolist()):  
            dewp[:, n] = series_interpolate(self.times_out_nc, 
                                            time_in*3600, values[:, n]-273.15) 
                                                    
        # add variable to ncdf file
        vn = 'RH_ERA_per_sur' # variable name
        var           = self.rg.createVariable(vn,'f4',('time', 'station'))    
        var.long_name = 'Relative humidity ERA-I surface only'
        var.units     = 'Percent'
        
        # simple: https://doi.org/10.1175/BAMS-86-2-225
        RH = 100 - 5 * (self.rg.variables['AIRT_ERA_C_sur'][:, :]-dewp[:, :])
        self.rg.variables[vn][:, :] = RH.clip(min=0.1, max=99.9)    
        
        
    def WIND_ERA_sur(self):
        """
        Wind speed and direction temperature derived from surface data, 
        exclusively.
        """    
        # temporary variable, interpolate station by station
        U = np.zeros((self.nt, self.nstation), dtype=np.float32)
        time_in = self.nc_sa.variables['time'][:].astype(np.int64)  
        values  = self.nc_sa.variables['u10'][:]                   
        for n, s in enumerate(self.rg.variables['station'][:].tolist()):  
            U[:, n] = series_interpolate(self.times_out_nc, 
                                         time_in*3600, values[:, n]) 
        
        # temporary variable, interpolate station by station
        V = np.zeros((self.nt, self.nstation), dtype=np.float32)
        time_in = self.nc_sa.variables['time'][:].astype(np.int64)  
        values  = self.nc_sa.variables['v10'][:]                   
        for n, s in enumerate(self.rg.variables['station'][:].tolist()):  
            V[:, n] = series_interpolate(self.times_out_nc, 
                                         time_in*3600, values[:, n]) 

        # wind speed, add variable to ncdf file, convert
        vn = 'WSPD_ERA_ms_sur' # variable name
        var           = self.rg.createVariable(vn,'f4',('time', 'station'))    
        var.long_name = '10 wind speed ERA-I surface only'
        var.units     = 'm s**-1'  
        self.rg.variables[vn][:, :] = np.sqrt(np.power(V,2) + np.power(U,2))  
                
        # wind direction, add variable to ncdf file, convert, relative to North 
        vn = 'WDIR_ERA_deg_sur' # variable name
        var           = self.rg.createVariable(vn,'f4',('time', 'station'))    
        var.long_name = '10 wind direction ERA-I surface only'
        var.units     = 'deg'                                                                 
        self.rg.variables[vn][:, :] = np.mod(np.degrees(np.arctan2(V,U))-90,360) 
                                                                                                                                                                                                                                                                                                                                                                                                                                                                                                  
    def SW_ERA_Wm2_sur(self):
        """
        Short-wave downwelling radiation derived from surface data, exclusively.  
        This kernel only interpolates in time.
        """   
        
        # add variable to ncdf file
        vn = 'SW_ERA_Wm2_sur' # variable name
        var           = self.rg.createVariable(vn,'f4',('time', 'station'))    
        var.long_name = 'Surface solar radiation downwards ERA-I surface only'
        var.units     = self.nc_sf.variables['ssrd'].units.encode('UTF8')  

        # interpolate station by station
        time_in = self.nc_sf.variables['time'][:].astype(np.int64)  
        values  = self.nc_sf.variables['ssrd'][:]               
        for n, s in enumerate(self.rg.variables['station'][:].tolist()): 
            self.rg.variables[vn][:, n] = series_interpolate(self.times_out_nc, 
                                          time_in*3600, values[:, n], cum=True) 

    def LW_ERA_Wm2_sur(self):
        """
        Long-wave downwelling radiation derived from surface data, exclusively.  
        This kernel only interpolates in time.
        """   
        
        # add variable to ncdf file
        vn = 'LW_ERA_Wm2_sur' # variable name
        var           = self.rg.createVariable(vn,'f4',('time', 'station'))    
        var.long_name = 'Surface thermal radiation downwards ERA-I surface only'
        var.units     = self.nc_sf.variables['strd'].units.encode('UTF8')  
        
        # interpolate station by station
        time_in = self.nc_sf.variables['time'][:].astype(np.int64)  
        values  = self.nc_sf.variables['strd'][:]
        for n, s in enumerate(self.rg.variables['station'][:].tolist()): 
            self.rg.variables[vn][:, n] = series_interpolate(self.times_out_nc, 
                                          time_in*3600, values[:, n], cum=True)   
                                                  
    def SH_ERA_kgkg_sur(self):
        '''
        Specific humidity [kg/kg]
        https://crudata.uea.ac.uk/cru/pubs/thesis/2007-willett/2INTRO.pdf
        '''
        
        # temporary variable,  interpolate station by station
        dewp = np.zeros((self.nt, self.nstation), dtype=np.float32)
        time_in = self.nc_sa.variables['time'][:].astype(np.int64)  
        values  = self.nc_sa.variables['d2m'][:]                   
        for n, s in enumerate(self.rg.variables['station'][:].tolist()):  
            dewp[:, n] = series_interpolate(self.times_out_nc, 
                                            time_in*3600, values[:, n]-273.15) 

        # compute
        SH = spec_hum_kgkg(dewp[:, :], 
                           self.rg.variables['AIRT_PRESS_Pa_pl'][:, :])  
        
        # add variable to ncdf file
        vn = 'SH_ERA_kgkg_sur' # variable name
        var           = self.rg.createVariable(vn,'f4',('time', 'station'))    
        var.long_name = 'Specific humidity ERA-I surface only'
        var.units     = 'Kg/Kg'.encode('UTF8')  
        self.rg.variables[vn][:, :] = SH

    def LW_ERA_Wm2_topo(self):
        """
        Long-wave radiation downwards [W/m2]
        https://www.geosci-model-dev.net/7/387/2014/gmd-7-387-2014.pdf
        """             
        # get sky view, and interpolate in time
        N = np.asarray(list(self.stations['sky_view'][:]))

        # add variable to ncdf file
        vn = 'LW_ERA_Wm2_topo' # variable name
        var           = self.rg.createVariable(vn,'f4',('time', 'station'))    
        var.long_name = 'Incoming long-wave radiation ERA-I surface only'
        var.units     = 'W/m2'.encode('UTF8')       

        # compute                            
	for i in range(0, len(self.rg.variables['RH_ERA_per_sur'][:])):
	    for n, s in enumerate(self.rg.variables['station'][:].tolist()):
                LW = LW_downward(self.rg.variables['RH_ERA_per_sur'][i, n],
                     self.rg.variables['AIRT_ERA_C_sur'][i, n]+273.15, N[n])
                self.rg.variables[vn][i, n] = LW
                                                                                                                                                                                                                                                                                                                                                                                                                                                                                                                                                                                                                                                                                                                                                                                                                                                                                                                                                                                                                                                                                                                                                                                                                                                                                                                                                                                                                                                                                                                                                                                                                                                                                                                                                                                                                                                                                                                                                                                                                                                                                                                                                                                                                                                                                                                                                                                                                                                                                                                                                                                                                                                                                                                                                                                                                                                                                                                                                                                                                                                                                                                                                                                                                                                                                                                                                                                                                                                                                                                                                                                                                                                                                                                                                                                                                                                                                                                                                                                                                                                                                                                                                                                                                                                                                                                                                                                                                                                                                                                                                                                                                                                                                                                                                                                                                                                                                                                                                                                                                                                                                                                                                                                                                                                                                                                                                                                                                                                                                                                                                                                                                                                                                                                                                                                                                                                                                                                                                                                                                                                                                                                                                                                                                                                                                                                                                                                                                                                                                                                                                                                                                                                                                                                                                                                                                                                                                                                                                                                                                                                                                                                                                                                                                                                                                                                                                                                                                                                                                                                                                                                                                                                                                                                                                                                                                                                                                                                                                                                                                                                                                                                                                                                                                                                                                                                                                                                                                                                                                                                                                                                                                                                                                                                                                                                                                                                                                                                                                                                                                                                                                                                                                                                                                                                                                                                                                                                                                                                                                                                                                                                                                                                                                                                                                                                                                                                                                                                                                                                                                                                                                                                                                                                                                                                                                                                                                                                                                                                                                                                                                                                                                                                                                                                                                                                                                                                                                                                                                                                                                                                                                                                                                                                                                                                                                                                                                                                                                                                                                                                                                                                                                                                                                                                                                                                                                                                                                                                                                                                                                                                                                                                                                                                                                                                                                                                                                                                                                                                                                                                                                                                                                                                                                                                                                                                                                                                                                                                                                                                                                                                                                                                                                                                                                                                                                                                                                                                                                                                                                                                                                                                                                                                                                                                                                                                                                                                                                                                                                                                                                                                                                                                                                                                                                                                                                                                                                                                                                                                                                                                                                                                                                                                                                                                                                                                                                                                                                                                                                                                                                                                                                                                                                                                                                                                                                                                                                                                                                                                                                                                                                                                                                                                                                                                                                                                                                                                                                                                                                                                                                                                                                                                                                                                                                                                                                                                                                                                                                                                                                                                                                                                                                                                                                                                                                                                                                                                                                                                                                                                                                                                                                                                                                                                                                                                                                                                                                                                                                                                                                                                                                                                                                                                                                                                                                                                                                                                                                                                                                                                                                                                                                                                                                                                                                                                                                                                                                                                                                                                                                                                                                                                                                                                                                                                                                                                                                                                                                                                                                                                                                                                                                                                                                                                                                                                                                                                                                                                                                                                                                                                                                                                                                                                                                                                                                                                                                                                                                                                                                                                                                                                                                                                                                                                                                                                                                                                                                                                                                                                                                                                                                                                                                                                                                                                                                                                                                                                                                                                                                                                                                                                                                                                                                                                                                                                                                                                                                                                                                                                                                                                                                                                                                                                                                                                                                                                                                                                                                                                                                                                                                                                                                                                                                                                                                                                                                                                                                                                                                                                                                                                                                                                                                                                                                                                                                                                                                                                                                                                                                                                                                                                                                                                                                                                                                                                                                                                                                                                                                                                                                                                                                                                                                                                                                                                                                                                                                                                                                                                                                                                                                                                                                                                                                                                                                                                                                                                                                                                                                                                                                                                                                                                                                                                                                                                                                                                                                                                                                                                                                                                                                                                                                                                                                                                                                                                                                                                                                                                                                                                                                                                                                                                                                                                                                                                                                                                                                                                                                                                                                                                                                                                                                                                                                                                                                                                                                                                                                                                                                                                                                                                                                                                                                                                                                                                                                                                                                                                                                                                                                                                                                                                                                                                                                                                                                                                                                                                                                                                                                                                                                                                                                                                                                                                                                                                                                                                                                                     <|MERGE_RESOLUTION|>--- conflicted
+++ resolved
@@ -43,12 +43,10 @@
 from ecmwfapi.api import ECMWFDataServer
 from math         import exp, floor
 from os           import path, listdir
-<<<<<<< HEAD
-from generic      import ParameterIO, StationListRead, ScaledFileOpen, series_interpolate, variables_skip, spec_hum_kgkg, str_encode
-=======
+
 from generic      import ParameterIO, StationListRead, ScaledFileOpen 
-from generic      import series_interpolate, variables_skip, spec_hum_kgkg, LW_downward
->>>>>>> c7ca5cf2
+from generic      import series_interpolate, variables_skip, spec_hum_kgkg, LW_downward, str_encode
+
 from fnmatch      import filter
 
 
